set testmodule [file normalize tests/modules/moduleconfigs.so]
set testmoduletwo [file normalize tests/modules/moduleconfigstwo.so]

start_server {tags {"modules"}} {
    r module load $testmodule
    test {Config get commands work} {
        # Make sure config get module config works
        assert_equal [lindex [lindex [r module list] 0] 1] moduleconfigs
        assert_equal [r config get moduleconfigs.mutable_bool] "moduleconfigs.mutable_bool yes"
        assert_equal [r config get moduleconfigs.immutable_bool] "moduleconfigs.immutable_bool no"
        assert_equal [r config get moduleconfigs.memory_numeric] "moduleconfigs.memory_numeric 1024"
        assert_equal [r config get moduleconfigs.string] "moduleconfigs.string {secret password}"
        assert_equal [r config get moduleconfigs.enum] "moduleconfigs.enum one"
        assert_equal [r config get moduleconfigs.flags] "moduleconfigs.flags {one two}"
        assert_equal [r config get moduleconfigs.numeric] "moduleconfigs.numeric -1"
    }

    test {Config set commands work} {
        # Make sure that config sets work during runtime
        r config set moduleconfigs.mutable_bool no
        assert_equal [r config get moduleconfigs.mutable_bool] "moduleconfigs.mutable_bool no"
        r config set moduleconfigs.memory_numeric 1mb
        assert_equal [r config get moduleconfigs.memory_numeric] "moduleconfigs.memory_numeric 1048576"
        r config set moduleconfigs.string wafflewednesdays
        assert_equal [r config get moduleconfigs.string] "moduleconfigs.string wafflewednesdays"
        set not_embstr [string repeat A 50]
        r config set moduleconfigs.string $not_embstr
        assert_equal [r config get moduleconfigs.string] "moduleconfigs.string $not_embstr"
        r config set moduleconfigs.string \x73\x75\x70\x65\x72\x20\x00\x73\x65\x63\x72\x65\x74\x20\x70\x61\x73\x73\x77\x6f\x72\x64
        assert_equal [r config get moduleconfigs.string] "moduleconfigs.string {super \0secret password}"
        r config set moduleconfigs.enum two
        assert_equal [r config get moduleconfigs.enum] "moduleconfigs.enum two"
        r config set moduleconfigs.flags two
        assert_equal [r config get moduleconfigs.flags] "moduleconfigs.flags two"
<<<<<<< HEAD
        r config set moduleconfigs.flags "two three"
        assert_equal [r config get moduleconfigs.flags] "moduleconfigs.flags {two three}"
=======
>>>>>>> 2667c412
        r config set moduleconfigs.numeric -2
        assert_equal [r config get moduleconfigs.numeric] "moduleconfigs.numeric -2"
    }

    test {Config set commands enum flags} {
        r config set moduleconfigs.flags "none"
        assert_equal [r config get moduleconfigs.flags] "moduleconfigs.flags none"

        r config set moduleconfigs.flags "two four"
        assert_equal [r config get moduleconfigs.flags] "moduleconfigs.flags {two four}"

        r config set moduleconfigs.flags "five"
        assert_equal [r config get moduleconfigs.flags] "moduleconfigs.flags five"

        r config set moduleconfigs.flags "one four"
        assert_equal [r config get moduleconfigs.flags] "moduleconfigs.flags five"

        r config set moduleconfigs.flags "one two four"
        assert_equal [r config get moduleconfigs.flags] "moduleconfigs.flags {five two}"
    }

    test {Immutable flag works properly and rejected strings dont leak} {
        # Configs flagged immutable should not allow sets
        catch {[r config set moduleconfigs.immutable_bool yes]} e
        assert_match {*can't set immutable config*} $e
        catch {[r config set moduleconfigs.string rejectisfreed]} e
        assert_match {*Cannot set string to 'rejectisfreed'*} $e
    }
    
    test {Numeric limits work properly} {
        # Configs over/under the limit shouldn't be allowed, and memory configs should only take memory values
        catch {[r config set moduleconfigs.memory_numeric 200gb]} e
        assert_match {*argument must be between*} $e
        catch {[r config set moduleconfigs.memory_numeric -5]} e
        assert_match {*argument must be a memory value*} $e
        catch {[r config set moduleconfigs.numeric -10]} e
        assert_match {*argument must be between*} $e
    }

    test {Enums only able to be set to passed in values} {
        # Module authors specify what values are valid for enums, check that only those values are ok on a set
<<<<<<< HEAD
        catch {[r config set moduleconfigs.enum four]} e
=======
        catch {[r config set moduleconfigs.enum asdf]} e
>>>>>>> 2667c412
        assert_match {*must be one of the following*} $e
    }

    test {Unload removes module configs} {
        r module unload moduleconfigs
        assert_equal [r config get moduleconfigs.*] ""
        r module load $testmodule
        # these should have reverted back to their module specified values
        assert_equal [r config get moduleconfigs.mutable_bool] "moduleconfigs.mutable_bool yes"
        assert_equal [r config get moduleconfigs.immutable_bool] "moduleconfigs.immutable_bool no"
        assert_equal [r config get moduleconfigs.memory_numeric] "moduleconfigs.memory_numeric 1024"
        assert_equal [r config get moduleconfigs.string] "moduleconfigs.string {secret password}"
        assert_equal [r config get moduleconfigs.enum] "moduleconfigs.enum one"
        assert_equal [r config get moduleconfigs.flags] "moduleconfigs.flags {one two}"
        assert_equal [r config get moduleconfigs.numeric] "moduleconfigs.numeric -1"
        r module unload moduleconfigs
    }

    test {test loadex functionality} {
        r module loadex $testmodule CONFIG moduleconfigs.mutable_bool no CONFIG moduleconfigs.immutable_bool yes CONFIG moduleconfigs.memory_numeric 2mb CONFIG moduleconfigs.string tclortickle
        assert_equal [lindex [lindex [r module list] 0] 1] moduleconfigs
        assert_equal [r config get moduleconfigs.mutable_bool] "moduleconfigs.mutable_bool no"
        assert_equal [r config get moduleconfigs.immutable_bool] "moduleconfigs.immutable_bool yes"
        assert_equal [r config get moduleconfigs.memory_numeric] "moduleconfigs.memory_numeric 2097152"
        assert_equal [r config get moduleconfigs.string] "moduleconfigs.string tclortickle"
        # Configs that were not changed should still be their module specified value
        assert_equal [r config get moduleconfigs.enum] "moduleconfigs.enum one"
        assert_equal [r config get moduleconfigs.flags] "moduleconfigs.flags {one two}"
        assert_equal [r config get moduleconfigs.numeric] "moduleconfigs.numeric -1"
    }

    test {apply function works} {
        catch {[r config set moduleconfigs.mutable_bool yes]} e
        assert_match {*Bool configs*} $e
        assert_equal [r config get moduleconfigs.mutable_bool] "moduleconfigs.mutable_bool no"
        catch {[r config set moduleconfigs.memory_numeric 1000 moduleconfigs.numeric 1000]} e
        assert_match {*cannot equal*} $e
        assert_equal [r config get moduleconfigs.memory_numeric] "moduleconfigs.memory_numeric 2097152"
        assert_equal [r config get moduleconfigs.numeric] "moduleconfigs.numeric -1"
        r module unload moduleconfigs
    }

    test {test double config argument to loadex} {
        r module loadex $testmodule CONFIG moduleconfigs.mutable_bool yes CONFIG moduleconfigs.mutable_bool no
        assert_equal [r config get moduleconfigs.mutable_bool] "moduleconfigs.mutable_bool no"
        r module unload moduleconfigs
    }

    test {missing loadconfigs call} {
        catch {[r module loadex $testmodule CONFIG moduleconfigs.string "cool" ARGS noload]} e
        assert_match {*ERR*} $e
    }

    test {test loadex rejects bad configs} {
        # Bad config 200gb is over the limit
        catch {[r module loadex $testmodule CONFIG moduleconfigs.memory_numeric 200gb ARGS]} e
        assert_match {*ERR*} $e
        # We should completely remove all configs on a failed load
        assert_equal [r config get moduleconfigs.*] ""
        # No value for config, should error out
        catch {[r module loadex $testmodule CONFIG moduleconfigs.mutable_bool CONFIG moduleconfigs.enum two ARGS]} e
        assert_match {*ERR*} $e
        assert_equal [r config get moduleconfigs.*] ""
        # Asan will catch this if this string is not freed
        catch {[r module loadex $testmodule CONFIG moduleconfigs.string rejectisfreed]}
        assert_match {*ERR*} $e
        assert_equal [r config get moduleconfigs.*] ""
        # test we can't set random configs
        catch {[r module loadex $testmodule CONFIG maxclients 333]}
        assert_match {*ERR*} $e
        assert_equal [r config get moduleconfigs.*] ""
        assert_not_equal [r config get maxclients] "maxclients 333"
        # test we can't set other module's configs
        r module load $testmoduletwo
        catch {[r module loadex $testmodule CONFIG configs.test no]}
        assert_match {*ERR*} $e
        assert_equal [r config get configs.test] "configs.test yes"
        r module unload configs
    }

    test {test config rewrite with dynamic load} {
        #translates to: super \0secret password
        r module loadex $testmodule CONFIG moduleconfigs.string \x73\x75\x70\x65\x72\x20\x00\x73\x65\x63\x72\x65\x74\x20\x70\x61\x73\x73\x77\x6f\x72\x64 ARGS
        assert_equal [lindex [lindex [r module list] 0] 1] moduleconfigs
        assert_equal [r config get moduleconfigs.string] "moduleconfigs.string {super \0secret password}"
        r config set moduleconfigs.mutable_bool yes
        r config set moduleconfigs.memory_numeric 750
        r config set moduleconfigs.enum two
<<<<<<< HEAD
        r config set moduleconfigs.flags "two three"
=======
        r config set moduleconfigs.flags "four two"
>>>>>>> 2667c412
        r config rewrite
        restart_server 0 true false
        # Ensure configs we rewrote are present and that the conf file is readable
        assert_equal [r config get moduleconfigs.mutable_bool] "moduleconfigs.mutable_bool yes"
        assert_equal [r config get moduleconfigs.memory_numeric] "moduleconfigs.memory_numeric 750"
        assert_equal [r config get moduleconfigs.string] "moduleconfigs.string {super \0secret password}"
        assert_equal [r config get moduleconfigs.enum] "moduleconfigs.enum two"
<<<<<<< HEAD
        assert_equal [r config get moduleconfigs.flags] "moduleconfigs.flags {two three}"
=======
        assert_equal [r config get moduleconfigs.flags] "moduleconfigs.flags {two four}"
>>>>>>> 2667c412
        assert_equal [r config get moduleconfigs.numeric] "moduleconfigs.numeric -1"
        r module unload moduleconfigs
    }

    test {test multiple modules with configs} {
        r module load $testmodule
        r module loadex $testmoduletwo CONFIG configs.test yes
        assert_equal [r config get moduleconfigs.mutable_bool] "moduleconfigs.mutable_bool yes"
        assert_equal [r config get moduleconfigs.immutable_bool] "moduleconfigs.immutable_bool no"
        assert_equal [r config get moduleconfigs.memory_numeric] "moduleconfigs.memory_numeric 1024"
        assert_equal [r config get moduleconfigs.string] "moduleconfigs.string {secret password}"
        assert_equal [r config get moduleconfigs.enum] "moduleconfigs.enum one"
        assert_equal [r config get moduleconfigs.numeric] "moduleconfigs.numeric -1"
        assert_equal [r config get configs.test] "configs.test yes"
        r config set moduleconfigs.mutable_bool no
        r config set moduleconfigs.string nice
        r config set moduleconfigs.enum two
        r config set configs.test no
        assert_equal [r config get moduleconfigs.mutable_bool] "moduleconfigs.mutable_bool no"
        assert_equal [r config get moduleconfigs.string] "moduleconfigs.string nice"
        assert_equal [r config get moduleconfigs.enum] "moduleconfigs.enum two"
        assert_equal [r config get configs.test] "configs.test no"
        r config rewrite
        # test we can load from conf file with multiple different modules.
        restart_server 0 true false
        assert_equal [r config get moduleconfigs.mutable_bool] "moduleconfigs.mutable_bool no"
        assert_equal [r config get moduleconfigs.string] "moduleconfigs.string nice"
        assert_equal [r config get moduleconfigs.enum] "moduleconfigs.enum two"
        assert_equal [r config get configs.test] "configs.test no"
        r module unload moduleconfigs
        r module unload configs
    }

    test {test 1.module load 2.config rewrite 3.module unload 4.config rewrite works} {
        # Configs need to be removed from the old config file in this case.
        r module loadex $testmodule CONFIG moduleconfigs.memory_numeric 500 ARGS
        assert_equal [lindex [lindex [r module list] 0] 1] moduleconfigs
        r config rewrite
        r module unload moduleconfigs
        r config rewrite
        restart_server 0 true false
        # Ensure configs we rewrote are no longer present
        assert_equal [r config get moduleconfigs.*] ""
    }
    test {startup moduleconfigs} {
        # No loadmodule directive
        set nomodload [start_server [list overrides [list moduleconfigs.string "hello"]]]
        wait_for_condition 100 50 {
            ! [is_alive $nomodload]
        } else {
            fail "startup should've failed with no load and module configs supplied"
        }
        set stdout [dict get $nomodload stdout]
        assert_equal [count_message_lines $stdout "Module Configuration detected without loadmodule directive or no ApplyConfig call: aborting"] 1

        # Bad config value
        set badconfig [start_server [list overrides [list loadmodule "$testmodule" moduleconfigs.string "rejectisfreed"]]]
        wait_for_condition 100 50 {
            ! [is_alive $badconfig]
        } else {
            fail "startup with bad moduleconfigs should've failed"
        }
        set stdout [dict get $badconfig stdout]
        assert_equal [count_message_lines $stdout "Issue during loading of configuration moduleconfigs.string : Cannot set string to 'rejectisfreed'"] 1

        set noload [start_server [list overrides [list loadmodule "$testmodule noload" moduleconfigs.string "hello"]]]
        wait_for_condition 100 50 {
            ! [is_alive $noload]
        } else {
            fail "startup with moduleconfigs and no loadconfigs call should've failed"
        }
        set stdout [dict get $noload stdout]
        assert_equal [count_message_lines $stdout "Module Configurations were not set, likely a missing LoadConfigs call. Unloading the module."] 1

<<<<<<< HEAD
        start_server [list overrides [list loadmodule "$testmodule" moduleconfigs.string "bootedup" moduleconfigs.enum two moduleconfigs.flags "two three"]] {
=======
        start_server [list overrides [list loadmodule "$testmodule" moduleconfigs.string "bootedup" moduleconfigs.enum two moduleconfigs.flags "two four"]] {
>>>>>>> 2667c412
            assert_equal [r config get moduleconfigs.string] "moduleconfigs.string bootedup"
            assert_equal [r config get moduleconfigs.mutable_bool] "moduleconfigs.mutable_bool yes"
            assert_equal [r config get moduleconfigs.immutable_bool] "moduleconfigs.immutable_bool no"
            assert_equal [r config get moduleconfigs.enum] "moduleconfigs.enum two"
<<<<<<< HEAD
            assert_equal [r config get moduleconfigs.flags] "moduleconfigs.flags {two three}"
=======
            assert_equal [r config get moduleconfigs.flags] "moduleconfigs.flags {two four}"
>>>>>>> 2667c412
            assert_equal [r config get moduleconfigs.numeric] "moduleconfigs.numeric -1"
            assert_equal [r config get moduleconfigs.memory_numeric] "moduleconfigs.memory_numeric 1024"
        }
    }
}
<|MERGE_RESOLUTION|>--- conflicted
+++ resolved
@@ -32,11 +32,6 @@
         assert_equal [r config get moduleconfigs.enum] "moduleconfigs.enum two"
         r config set moduleconfigs.flags two
         assert_equal [r config get moduleconfigs.flags] "moduleconfigs.flags two"
-<<<<<<< HEAD
-        r config set moduleconfigs.flags "two three"
-        assert_equal [r config get moduleconfigs.flags] "moduleconfigs.flags {two three}"
-=======
->>>>>>> 2667c412
         r config set moduleconfigs.numeric -2
         assert_equal [r config get moduleconfigs.numeric] "moduleconfigs.numeric -2"
     }
@@ -78,11 +73,7 @@
 
     test {Enums only able to be set to passed in values} {
         # Module authors specify what values are valid for enums, check that only those values are ok on a set
-<<<<<<< HEAD
-        catch {[r config set moduleconfigs.enum four]} e
-=======
         catch {[r config set moduleconfigs.enum asdf]} e
->>>>>>> 2667c412
         assert_match {*must be one of the following*} $e
     }
 
@@ -171,11 +162,7 @@
         r config set moduleconfigs.mutable_bool yes
         r config set moduleconfigs.memory_numeric 750
         r config set moduleconfigs.enum two
-<<<<<<< HEAD
-        r config set moduleconfigs.flags "two three"
-=======
         r config set moduleconfigs.flags "four two"
->>>>>>> 2667c412
         r config rewrite
         restart_server 0 true false
         # Ensure configs we rewrote are present and that the conf file is readable
@@ -183,11 +170,7 @@
         assert_equal [r config get moduleconfigs.memory_numeric] "moduleconfigs.memory_numeric 750"
         assert_equal [r config get moduleconfigs.string] "moduleconfigs.string {super \0secret password}"
         assert_equal [r config get moduleconfigs.enum] "moduleconfigs.enum two"
-<<<<<<< HEAD
-        assert_equal [r config get moduleconfigs.flags] "moduleconfigs.flags {two three}"
-=======
         assert_equal [r config get moduleconfigs.flags] "moduleconfigs.flags {two four}"
->>>>>>> 2667c412
         assert_equal [r config get moduleconfigs.numeric] "moduleconfigs.numeric -1"
         r module unload moduleconfigs
     }
@@ -262,20 +245,12 @@
         set stdout [dict get $noload stdout]
         assert_equal [count_message_lines $stdout "Module Configurations were not set, likely a missing LoadConfigs call. Unloading the module."] 1
 
-<<<<<<< HEAD
-        start_server [list overrides [list loadmodule "$testmodule" moduleconfigs.string "bootedup" moduleconfigs.enum two moduleconfigs.flags "two three"]] {
-=======
         start_server [list overrides [list loadmodule "$testmodule" moduleconfigs.string "bootedup" moduleconfigs.enum two moduleconfigs.flags "two four"]] {
->>>>>>> 2667c412
             assert_equal [r config get moduleconfigs.string] "moduleconfigs.string bootedup"
             assert_equal [r config get moduleconfigs.mutable_bool] "moduleconfigs.mutable_bool yes"
             assert_equal [r config get moduleconfigs.immutable_bool] "moduleconfigs.immutable_bool no"
             assert_equal [r config get moduleconfigs.enum] "moduleconfigs.enum two"
-<<<<<<< HEAD
-            assert_equal [r config get moduleconfigs.flags] "moduleconfigs.flags {two three}"
-=======
             assert_equal [r config get moduleconfigs.flags] "moduleconfigs.flags {two four}"
->>>>>>> 2667c412
             assert_equal [r config get moduleconfigs.numeric] "moduleconfigs.numeric -1"
             assert_equal [r config get moduleconfigs.memory_numeric] "moduleconfigs.memory_numeric 1024"
         }

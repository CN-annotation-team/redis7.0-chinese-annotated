--- conflicted
+++ resolved
@@ -121,15 +121,6 @@
     }
 
     /* On the stack to make sure we're copying them. */
-<<<<<<< HEAD
-    const char *enum_vals[] = {"none", "one", "two", "three"};
-    const int int_vals[] = {0, 1, 2, 4};
-
-    if (RedisModule_RegisterEnumConfig(ctx, "enum", 1, REDISMODULE_CONFIG_DEFAULT, enum_vals, int_vals, 4, getEnumConfigCommand, setEnumConfigCommand, NULL, NULL) == REDISMODULE_ERR) {
-        return REDISMODULE_ERR;
-    }
-    if (RedisModule_RegisterEnumConfig(ctx, "flags", 3, REDISMODULE_CONFIG_DEFAULT | REDISMODULE_CONFIG_BITFLAGS, enum_vals, int_vals, 4, getFlagsConfigCommand, setFlagsConfigCommand, NULL, NULL) == REDISMODULE_ERR) {
-=======
     const char *enum_vals[] = {"none", "five", "one", "two", "four"};
     const int int_vals[] = {0, 5, 1, 2, 4};
 
@@ -137,7 +128,6 @@
         return REDISMODULE_ERR;
     }
     if (RedisModule_RegisterEnumConfig(ctx, "flags", 3, REDISMODULE_CONFIG_DEFAULT | REDISMODULE_CONFIG_BITFLAGS, enum_vals, int_vals, 5, getFlagsConfigCommand, setFlagsConfigCommand, NULL, NULL) == REDISMODULE_ERR) {
->>>>>>> 2667c412
         return REDISMODULE_ERR;
     }
     /* Memory config here. */

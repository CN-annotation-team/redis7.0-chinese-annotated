--- conflicted
+++ resolved
@@ -1011,12 +1011,9 @@
     /* Setup an uint32_t array to store at LCS[i,j] the length of the
      * LCS A0..i-1, B0..j-1. Note that we have a linear array here, so
      * we index it as LCS[j+(blen+1)*i] */
-<<<<<<< HEAD
 
     /* 设置一个 uint32_t 数组，在LCS [i,j] 存储 LCS A0...i-1, B0...j-1 的长度
      * 请注意,我们这里有一个线性数组,所以我们的索引是 LCS[j+(blen+1)*i] */
-=======
->>>>>>> d375595d
     #define LCS(A,B) lcs[(B)+((A)*(blen+1))]
 
     /* Try to allocate the LCS table, and abort on overflow or insufficient memory. */

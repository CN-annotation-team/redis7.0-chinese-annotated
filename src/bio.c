/* Background I/O service for Redis.
 *
 * This file implements operations that we need to perform in the background.
 * Currently there is only a single operation, that is a background close(2)
 * system call. This is needed as when the process is the last owner of a
 * reference to a file closing it means unlinking it, and the deletion of the
 * file is slow, blocking the server.
 *
 * In the future we'll either continue implementing new things we need or
 * we'll switch to libeio. However there are probably long term uses for this
 * file as we may want to put here Redis specific background tasks (for instance
 * it is not impossible that we'll need a non blocking FLUSHDB/FLUSHALL
 * implementation).
 *
 * DESIGN
 * ------
 *
 * The design is trivial, we have a structure representing a job to perform
 * and a different thread and job queue for every job type.
 * Every thread waits for new jobs in its queue, and process every job
 * sequentially.
 *
 * Jobs of the same type are guaranteed to be processed from the least
 * recently inserted to the most recently inserted (older jobs processed
 * first).
 *
 * Currently there is no way for the creator of the job to be notified about
 * the completion of the operation, this will only be added when/if needed.
 *
 * ----------------------------------------------------------------------------
 *
 * Copyright (c) 2009-2012, Salvatore Sanfilippo <antirez at gmail dot com>
 * All rights reserved.
 *
 * Redistribution and use in source and binary forms, with or without
 * modification, are permitted provided that the following conditions are met:
 *
 *   * Redistributions of source code must retain the above copyright notice,
 *     this list of conditions and the following disclaimer.
 *   * Redistributions in binary form must reproduce the above copyright
 *     notice, this list of conditions and the following disclaimer in the
 *     documentation and/or other materials provided with the distribution.
 *   * Neither the name of Redis nor the names of its contributors may be used
 *     to endorse or promote products derived from this software without
 *     specific prior written permission.
 *
 * THIS SOFTWARE IS PROVIDED BY THE COPYRIGHT HOLDERS AND CONTRIBUTORS "AS IS"
 * AND ANY EXPRESS OR IMPLIED WARRANTIES, INCLUDING, BUT NOT LIMITED TO, THE
 * IMPLIED WARRANTIES OF MERCHANTABILITY AND FITNESS FOR A PARTICULAR PURPOSE
 * ARE DISCLAIMED. IN NO EVENT SHALL THE COPYRIGHT OWNER OR CONTRIBUTORS BE
 * LIABLE FOR ANY DIRECT, INDIRECT, INCIDENTAL, SPECIAL, EXEMPLARY, OR
 * CONSEQUENTIAL DAMAGES (INCLUDING, BUT NOT LIMITED TO, PROCUREMENT OF
 * SUBSTITUTE GOODS OR SERVICES; LOSS OF USE, DATA, OR PROFITS; OR BUSINESS
 * INTERRUPTION) HOWEVER CAUSED AND ON ANY THEORY OF LIABILITY, WHETHER IN
 * CONTRACT, STRICT LIABILITY, OR TORT (INCLUDING NEGLIGENCE OR OTHERWISE)
 * ARISING IN ANY WAY OUT OF THE USE OF THIS SOFTWARE, EVEN IF ADVISED OF THE
 * POSSIBILITY OF SUCH DAMAGE.
 */


#include "server.h"
#include "bio.h"

/* redis BIO(background IO)
 * redis 后台 I/O 线程功能实现，做一些异步操作：
 * 1) BIO_AOF_FSYNC：AOF 会用后台线程做 AOF 文件 fsync 刷盘操作
 * 2) BIO_LAZY_FREE：LazyFree 功能会评估释放一个数据结构实例需要的代价（大概就是对于集合类型，1 个元素
 *    代价加 1，而字符串类型代价为 1），代价大于 LAZYFREE_THRESHOLD（64） 就后台线程删除
 * 3) BIO_CLOSE_FILE：异步关闭文件描述符，例如 AOF 历史文件关闭（AOF 会用变量记录历史文件路径，交给后台执行关闭操作） */

/* BIO_NUM_OPS 是 3，见 bio.h */
/* 线程数组 */
static pthread_t bio_threads[BIO_NUM_OPS];
/* 互斥锁数组 */
static pthread_mutex_t bio_mutex[BIO_NUM_OPS];
static pthread_cond_t bio_newjob_cond[BIO_NUM_OPS];
/* 其他线程等待后台任务执行完毕的 condition */
static pthread_cond_t bio_step_cond[BIO_NUM_OPS];
/* 保存每个类型线程消费的任务列表（如果列表为空，这个线程则什么都不做） */
static list *bio_jobs[BIO_NUM_OPS];
/* The following array is used to hold the number of pending jobs for every
 * OP type. This allows us to export the bioPendingJobsOfType() API that is
 * useful when the main thread wants to perform some operation that may involve
 * objects shared with the background thread. The main thread will just wait
 * that there are no longer jobs of this type to be executed before performing
 * the sensible operation. This data is also useful for reporting. */
/* 这个数组用来保存每个操作类型线程待执行的任务的数量，主要用于当主线程想要执行一些操作
 * 并且这些操作涉及到的对象被后台线程共享了，主线程会等待这种类型的待执行任务数为 0，再执行操作 */
static unsigned long long bio_pending[BIO_NUM_OPS];

/* This structure represents a background Job. It is only used locally to this
 * file as the API does not expose the internals at all. */
<<<<<<< HEAD
/* 后台 IO 结构体，仅仅在本地使用，相关的 API 不会被暴露出去 */
struct bio_job {
    /* Job specific arguments.*/
    /* 后台任务持有的文件描述符 */
    int fd; /* Fd for file based background jobs */
    /* 懒释放函数，释放在 free_args 中存储的对象 */
    lazy_free_fn *free_fn; /* Function that will free the provided arguments */
    /* 要被释放的对象参数 */
    void *free_args[]; /* List of arguments to be passed to the free function */
};
=======
typedef union bio_job {
    /* Job specific arguments.*/
    struct {
        int fd; /* Fd for file based background jobs */
        unsigned need_fsync:1; /* A flag to indicate that a fsync is required before
                                * the file is closed. */
    } fd_args;

    struct {
        lazy_free_fn *free_fn; /* Function that will free the provided arguments */
        void *free_args[]; /* List of arguments to be passed to the free function */
    } free_args;
} bio_job;
>>>>>>> 1571907e

void *bioProcessBackgroundJobs(void *arg);

/* Make sure we have enough stack to perform all the things we do in the
 * main thread. */
#define REDIS_THREAD_STACK_SIZE (1024*1024*4)

/* Initialize the background system, spawning the thread. */
/* 初始化后台系统，将线程和其需要的变量初始化 */
void bioInit(void) {
    pthread_attr_t attr;
    pthread_t thread;
    size_t stacksize;
    int j;

    /* Initialization of state vars and objects */
    for (j = 0; j < BIO_NUM_OPS; j++) {
        /* 初始化互斥锁 */
        pthread_mutex_init(&bio_mutex[j],NULL);
        pthread_cond_init(&bio_newjob_cond[j],NULL);
        pthread_cond_init(&bio_step_cond[j],NULL);
        /* 初始化任务列表 */
        bio_jobs[j] = listCreate();
        bio_pending[j] = 0;
    }

    /* Set the stack size as by default it may be small in some system */
    /* 设置线程栈大小 */
    pthread_attr_init(&attr);
    pthread_attr_getstacksize(&attr,&stacksize);
    if (!stacksize) stacksize = 1; /* The world is full of Solaris Fixes */
    while (stacksize < REDIS_THREAD_STACK_SIZE) stacksize *= 2;
    pthread_attr_setstacksize(&attr, stacksize);

    /* Ready to spawn our threads. We use the single argument the thread
     * function accepts in order to pass the job ID the thread is
     * responsible of. */
    for (j = 0; j < BIO_NUM_OPS; j++) {
        void *arg = (void*)(unsigned long) j;
        /* 创建线程，绑定执行任务函数 */
        if (pthread_create(&thread,&attr,bioProcessBackgroundJobs,arg) != 0) {
            serverLog(LL_WARNING,"Fatal: Can't initialize Background Jobs.");
            exit(1);
        }
        /* 加入数组 */
        bio_threads[j] = thread;
    }
}

<<<<<<< HEAD
/* 提交任务，将任务放入对应类型操作线程的任务列表 */
void bioSubmitJob(int type, struct bio_job *job) {
=======
void bioSubmitJob(int type, bio_job *job) {
>>>>>>> 1571907e
    pthread_mutex_lock(&bio_mutex[type]);
    listAddNodeTail(bio_jobs[type],job);
    bio_pending[type]++;
    pthread_cond_signal(&bio_newjob_cond[type]);
    pthread_mutex_unlock(&bio_mutex[type]);
}

/* 创建一个 lazy free 任务
 * free_fn 释放空间的函数
 * arg_count 要释放的对象数量
 * ... 要释放的对象
 *
 * 主要步骤就是创建 bio_job 结构体，然后填充 free_fn 和 arg_count
 * 最后把 bio_job 实例提交到任务列表
 */
void bioCreateLazyFreeJob(lazy_free_fn free_fn, int arg_count, ...) {
    va_list valist;
    /* Allocate memory for the job structure and all required
     * arguments */
    bio_job *job = zmalloc(sizeof(*job) + sizeof(void *) * (arg_count));
    job->free_args.free_fn = free_fn;

    va_start(valist, arg_count);
    for (int i = 0; i < arg_count; i++) {
        job->free_args.free_args[i] = va_arg(valist, void *);
    }
    va_end(valist);
    bioSubmitJob(BIO_LAZY_FREE, job);
}

<<<<<<< HEAD
/* 创建 close file 任务，填充 fd 属性，提交任务 */
void bioCreateCloseJob(int fd) {
    struct bio_job *job = zmalloc(sizeof(*job));
    job->fd = fd;
=======
void bioCreateCloseJob(int fd, int need_fsync) {
    bio_job *job = zmalloc(sizeof(*job));
    job->fd_args.fd = fd;
    job->fd_args.need_fsync = need_fsync;
>>>>>>> 1571907e

    bioSubmitJob(BIO_CLOSE_FILE, job);
}

/* 创建 AOF file fsync 任务，填充 fd 属性，提交任务 */
void bioCreateFsyncJob(int fd) {
    bio_job *job = zmalloc(sizeof(*job));
    job->fd_args.fd = fd;

    bioSubmitJob(BIO_AOF_FSYNC, job);
}

/* 后台 IO 线程执行任务函数 */
void *bioProcessBackgroundJobs(void *arg) {
    bio_job *job;
    unsigned long type = (unsigned long) arg;
    sigset_t sigset;

    /* Check that the type is within the right interval. */
    /* 类型校验 */
    if (type >= BIO_NUM_OPS) {
        serverLog(LL_WARNING,
            "Warning: bio thread started with wrong type %lu",type);
        return NULL;
    }
    /* 不同的类型设置不同的线程名 */
    switch (type) {
    case BIO_CLOSE_FILE:
        redis_set_thread_title("bio_close_file");
        break;
    case BIO_AOF_FSYNC:
        redis_set_thread_title("bio_aof_fsync");
        break;
    case BIO_LAZY_FREE:
        redis_set_thread_title("bio_lazy_free");
        break;
    }

    /* 设置 cpu 亲和度，线程绑定具体 cpu 核，和主线程分开了，具体可以看 redis.conf bio_cpulist 配置项 */
    redisSetCpuAffinity(server.bio_cpulist);

    makeThreadKillable();
    /* 加锁 */
    pthread_mutex_lock(&bio_mutex[type]);
    /* Block SIGALRM so we are sure that only the main thread will
     * receive the watchdog signal. */
    /* 保证只有主线程会接收到信号 */
    sigemptyset(&sigset);
    sigaddset(&sigset, SIGALRM);
    if (pthread_sigmask(SIG_BLOCK, &sigset, NULL))
        serverLog(LL_WARNING,
            "Warning: can't mask SIGALRM in bio.c thread: %s", strerror(errno));

    while(1) {
        listNode *ln;

        /* The loop always starts with the lock hold. */
        /* 如果任务列表没有任务 */
        if (listLength(bio_jobs[type]) == 0) {
            /* pthread_cond_wait 会释放之前获取到的锁，在其他线程执行 pthread_cond_signal 时会重新获取锁 */
            pthread_cond_wait(&bio_newjob_cond[type],&bio_mutex[type]);
            continue;
        }
        /* Pop the job from the queue. */
        /* 获取任务列表首个任务 */
        ln = listFirst(bio_jobs[type]);
        job = ln->value;
        /* It is now possible to unlock the background system as we know have
         * a stand alone job structure to process.*/
        /* 释放锁 */
        pthread_mutex_unlock(&bio_mutex[type]);

        /* Process the job accordingly to its type. */
        /* 不同的操作类型执行具体的操作 */
        if (type == BIO_CLOSE_FILE) {
<<<<<<< HEAD
            /* 关闭文件 */
            close(job->fd);
=======
            if (job->fd_args.need_fsync) {
                redis_fsync(job->fd_args.fd);
            }
            close(job->fd_args.fd);
>>>>>>> 1571907e
        } else if (type == BIO_AOF_FSYNC) {
            /* The fd may be closed by main thread and reused for another
             * socket, pipe, or file. We just ignore these errno because
             * aof fsync did not really fail. */
<<<<<<< HEAD
            /* 做 fsync，会忽略错误，原子的设置 AOF 的 FSYNC 状态信息 */
            if (redis_fsync(job->fd) == -1 &&
=======
            if (redis_fsync(job->fd_args.fd) == -1 &&
>>>>>>> 1571907e
                errno != EBADF && errno != EINVAL)
            {
                int last_status;
                atomicGet(server.aof_bio_fsync_status,last_status);
                atomicSet(server.aof_bio_fsync_status,C_ERR);
                atomicSet(server.aof_bio_fsync_errno,errno);
                if (last_status == C_OK) {
                    serverLog(LL_WARNING,
                        "Fail to fsync the AOF file: %s",strerror(errno));
                }
            } else {
                atomicSet(server.aof_bio_fsync_status,C_OK);
            }
        } else if (type == BIO_LAZY_FREE) {
<<<<<<< HEAD
            /* 调用惰性释放函数释放对象 */
            job->free_fn(job->free_args);
=======
            job->free_args.free_fn(job->free_args.free_args);
>>>>>>> 1571907e
        } else {
            serverPanic("Wrong job type in bioProcessBackgroundJobs().");
        }
        /* 释放 job */
        zfree(job);

        /* Lock again before reiterating the loop, if there are no longer
         * jobs to process we'll block again in pthread_cond_wait(). */
        /* 加锁，删除任务列表中的对应任务节点 */
        pthread_mutex_lock(&bio_mutex[type]);
        listDelNode(bio_jobs[type],ln);
        /* 待执行任务数 -1 */
        bio_pending[type]--;

        /* Unblock threads blocked on bioWaitStepOfType() if any. */
        /* 唤醒 bioWaitStepOfType 的阻塞 */
        pthread_cond_broadcast(&bio_step_cond[type]);
    }
}

/* Return the number of pending jobs of the specified type. */
/* 返回指定任务类型的待处理任务数量，作用可以看 bio_pending 的注释 */
unsigned long long bioPendingJobsOfType(int type) {
    unsigned long long val;
    pthread_mutex_lock(&bio_mutex[type]);
    val = bio_pending[type];
    pthread_mutex_unlock(&bio_mutex[type]);
    return val;
}

/* If there are pending jobs for the specified type, the function blocks
 * and waits that the next job was processed. Otherwise the function
 * does not block and returns ASAP.
 *
 * The function returns the number of jobs still to process of the
 * requested type.
 *
 * This function is useful when from another thread, we want to wait
 * a bio.c thread to do more work in a blocking way.
 */
/* 该函数主要是为了给其他线程调用，判断给定操作类型的线程任务是否还有，还有就阻塞，等待
 * 这种类型的任务处理完，再执行后续逻辑 */
unsigned long long bioWaitStepOfType(int type) {
    unsigned long long val;
    pthread_mutex_lock(&bio_mutex[type]);
    val = bio_pending[type];
    if (val != 0) {
        pthread_cond_wait(&bio_step_cond[type],&bio_mutex[type]);
        val = bio_pending[type];
    }
    pthread_mutex_unlock(&bio_mutex[type]);
    return val;
}

/* Kill the running bio threads in an unclean way. This function should be
 * used only when it's critical to stop the threads for some reason.
 * Currently Redis does this only on crash (for instance on SIGSEGV) in order
 * to perform a fast memory check without other threads messing with memory. */
/* redis 运行出错了，需要关闭当前后台线程 */
void bioKillThreads(void) {
    int err, j;

    for (j = 0; j < BIO_NUM_OPS; j++) {
        if (bio_threads[j] == pthread_self()) continue;
        if (bio_threads[j] && pthread_cancel(bio_threads[j]) == 0) {
            if ((err = pthread_join(bio_threads[j],NULL)) != 0) {
                serverLog(LL_WARNING,
                    "Bio thread for job type #%d can not be joined: %s",
                        j, strerror(err));
            } else {
                serverLog(LL_WARNING,
                    "Bio thread for job type #%d terminated",j);
            }
        }
    }
}<|MERGE_RESOLUTION|>--- conflicted
+++ resolved
@@ -90,32 +90,23 @@
 
 /* This structure represents a background Job. It is only used locally to this
  * file as the API does not expose the internals at all. */
-<<<<<<< HEAD
 /* 后台 IO 结构体，仅仅在本地使用，相关的 API 不会被暴露出去 */
-struct bio_job {
+typedef union bio_job {
     /* Job specific arguments.*/
     /* 后台任务持有的文件描述符 */
-    int fd; /* Fd for file based background jobs */
-    /* 懒释放函数，释放在 free_args 中存储的对象 */
-    lazy_free_fn *free_fn; /* Function that will free the provided arguments */
-    /* 要被释放的对象参数 */
-    void *free_args[]; /* List of arguments to be passed to the free function */
-};
-=======
-typedef union bio_job {
-    /* Job specific arguments.*/
     struct {
         int fd; /* Fd for file based background jobs */
+        /* 懒释放函数，释放在 free_args 中存储的对象 */
         unsigned need_fsync:1; /* A flag to indicate that a fsync is required before
                                 * the file is closed. */
     } fd_args;
 
     struct {
         lazy_free_fn *free_fn; /* Function that will free the provided arguments */
+        /* 要被释放的对象参数 */
         void *free_args[]; /* List of arguments to be passed to the free function */
     } free_args;
 } bio_job;
->>>>>>> 1571907e
 
 void *bioProcessBackgroundJobs(void *arg);
 
@@ -165,12 +156,8 @@
     }
 }
 
-<<<<<<< HEAD
 /* 提交任务，将任务放入对应类型操作线程的任务列表 */
-void bioSubmitJob(int type, struct bio_job *job) {
-=======
 void bioSubmitJob(int type, bio_job *job) {
->>>>>>> 1571907e
     pthread_mutex_lock(&bio_mutex[type]);
     listAddNodeTail(bio_jobs[type],job);
     bio_pending[type]++;
@@ -201,17 +188,11 @@
     bioSubmitJob(BIO_LAZY_FREE, job);
 }
 
-<<<<<<< HEAD
 /* 创建 close file 任务，填充 fd 属性，提交任务 */
-void bioCreateCloseJob(int fd) {
-    struct bio_job *job = zmalloc(sizeof(*job));
-    job->fd = fd;
-=======
 void bioCreateCloseJob(int fd, int need_fsync) {
     bio_job *job = zmalloc(sizeof(*job));
     job->fd_args.fd = fd;
     job->fd_args.need_fsync = need_fsync;
->>>>>>> 1571907e
 
     bioSubmitJob(BIO_CLOSE_FILE, job);
 }
@@ -287,25 +268,17 @@
         /* Process the job accordingly to its type. */
         /* 不同的操作类型执行具体的操作 */
         if (type == BIO_CLOSE_FILE) {
-<<<<<<< HEAD
-            /* 关闭文件 */
-            close(job->fd);
-=======
             if (job->fd_args.need_fsync) {
                 redis_fsync(job->fd_args.fd);
             }
+            /* 关闭文件 */
             close(job->fd_args.fd);
->>>>>>> 1571907e
         } else if (type == BIO_AOF_FSYNC) {
             /* The fd may be closed by main thread and reused for another
              * socket, pipe, or file. We just ignore these errno because
              * aof fsync did not really fail. */
-<<<<<<< HEAD
             /* 做 fsync，会忽略错误，原子的设置 AOF 的 FSYNC 状态信息 */
-            if (redis_fsync(job->fd) == -1 &&
-=======
             if (redis_fsync(job->fd_args.fd) == -1 &&
->>>>>>> 1571907e
                 errno != EBADF && errno != EINVAL)
             {
                 int last_status;
@@ -320,12 +293,8 @@
                 atomicSet(server.aof_bio_fsync_status,C_OK);
             }
         } else if (type == BIO_LAZY_FREE) {
-<<<<<<< HEAD
             /* 调用惰性释放函数释放对象 */
-            job->free_fn(job->free_args);
-=======
             job->free_args.free_fn(job->free_args.free_args);
->>>>>>> 1571907e
         } else {
             serverPanic("Wrong job type in bioProcessBackgroundJobs().");
         }

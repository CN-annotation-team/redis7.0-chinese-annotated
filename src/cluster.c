--- conflicted
+++ resolved
@@ -2357,12 +2357,8 @@
             /* 创建一个 clusterNode 实例，并标记该节点需要进行握手，也就是需要发送 ping 给该节点
              * 传入的 nodename 是 NULL，会随机生成一个节点名来赋值给 node->name */
             node = createClusterNode(NULL,CLUSTER_NODE_HANDSHAKE);
-<<<<<<< HEAD
             /* 发送方的端口信息我们是知道了，进行填充，缓冲区中有 */
-            nodeIp2String(node->ip,link,hdr->myip);
-=======
             serverAssert(nodeIp2String(node->ip,link,hdr->myip) == C_OK);
->>>>>>> 1571907e
             node->port = ntohs(hdr->port);
             node->pport = ntohs(hdr->pport);
             node->cport = ntohs(hdr->cport);

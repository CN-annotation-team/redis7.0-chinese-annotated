--- conflicted
+++ resolved
@@ -201,12 +201,8 @@
 /* 快速列表禁用压缩 */
 #define QUICKLIST_NOCOMPRESS 0
 
-<<<<<<< HEAD
-/* quicklist container formats */
+/* quicklist node container formats */
 /* 快速列表节点容器格式 */
-=======
-/* quicklist node container formats */
->>>>>>> d375595d
 #define QUICKLIST_NODE_CONTAINER_PLAIN 1
 #define QUICKLIST_NODE_CONTAINER_PACKED 2
 

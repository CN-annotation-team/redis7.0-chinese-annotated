/* Asynchronous replication implementation.
 *
 * Copyright (c) 2009-2012, Salvatore Sanfilippo <antirez at gmail dot com>
 * All rights reserved.
 *
 * Redistribution and use in source and binary forms, with or without
 * modification, are permitted provided that the following conditions are met:
 *
 *   * Redistributions of source code must retain the above copyright notice,
 *     this list of conditions and the following disclaimer.
 *   * Redistributions in binary form must reproduce the above copyright
 *     notice, this list of conditions and the following disclaimer in the
 *     documentation and/or other materials provided with the distribution.
 *   * Neither the name of Redis nor the names of its contributors may be used
 *     to endorse or promote products derived from this software without
 *     specific prior written permission.
 *
 * THIS SOFTWARE IS PROVIDED BY THE COPYRIGHT HOLDERS AND CONTRIBUTORS "AS IS"
 * AND ANY EXPRESS OR IMPLIED WARRANTIES, INCLUDING, BUT NOT LIMITED TO, THE
 * IMPLIED WARRANTIES OF MERCHANTABILITY AND FITNESS FOR A PARTICULAR PURPOSE
 * ARE DISCLAIMED. IN NO EVENT SHALL THE COPYRIGHT OWNER OR CONTRIBUTORS BE
 * LIABLE FOR ANY DIRECT, INDIRECT, INCIDENTAL, SPECIAL, EXEMPLARY, OR
 * CONSEQUENTIAL DAMAGES (INCLUDING, BUT NOT LIMITED TO, PROCUREMENT OF
 * SUBSTITUTE GOODS OR SERVICES; LOSS OF USE, DATA, OR PROFITS; OR BUSINESS
 * INTERRUPTION) HOWEVER CAUSED AND ON ANY THEORY OF LIABILITY, WHETHER IN
 * CONTRACT, STRICT LIABILITY, OR TORT (INCLUDING NEGLIGENCE OR OTHERWISE)
 * ARISING IN ANY WAY OUT OF THE USE OF THIS SOFTWARE, EVEN IF ADVISED OF THE
 * POSSIBILITY OF SUCH DAMAGE.
 */


#include "server.h"
#include "cluster.h"
#include "bio.h"
#include "functions.h"

#include <memory.h>
#include <sys/time.h>
#include <unistd.h>
#include <fcntl.h>
#include <sys/socket.h>
#include <sys/stat.h>

void replicationDiscardCachedMaster(void);
void replicationResurrectCachedMaster(connection *conn);
void replicationSendAck(void);
void replicaPutOnline(client *slave);
void replicaStartCommandStream(client *slave);
int cancelReplicationHandshake(int reconnect);

/* We take a global flag to remember if this instance generated an RDB
 * because of replication, so that we can remove the RDB file in case
 * the instance is configured to have no persistence. */
int RDBGeneratedByReplication = 0;

/* 从节点建立主从复制的调用链： 
 * 1. 从节点(slave)侧会调用 replicationSetMaster() 来建立与主节点的连接。
 * 2. replicationSetMaster() 完成一些准备工作之后会调用 connectWithMaster() 负责建立连接
 * 3. connectWithMaster() 发起与主节点的连接，并在连接建立后回调 syncWithMaster()
 * 4. syncWithMaster() 会负责建立主从同步的主要工作，在此过程中 syncWithMaster() 会作为 event loop 的 handler 被多次回调
 * 5. 主从握手完成后 syncWithMaster() 会调用 slaveTryPartialResynchronization() 尝试进行部分同步，后者会负责向主节点发送 PSYNC 命令，并处理主节点响应。slaveTryPartialResynchronization() 同样会被多次回调，并负责设置同步过程中的 replid 和 offset 等参数。
 * 6. 一旦 PSYNC 相关参数设置完成，syncWithMaster() 会调用 readSyncBulkPayload() 阻塞式地接受并加载主节点传来的 RDB 文件。
 * 7. RDB 文件加载完成后，从节点就可以从 redisServer.master 结构中继续接收来自主节点的后续数据
 */

/* --------------------------- Utility functions ---------------------------- */

/* Return the pointer to a string representing the slave ip:listening_port
 * pair. Mostly useful for logging, since we want to log a slave using its
 * IP address and its listening port which is more clear for the user, for
 * example: "Closing connection with replica 10.1.2.3:6380". */
char *replicationGetSlaveName(client *c) {
    static char buf[NET_HOST_PORT_STR_LEN];
    char ip[NET_IP_STR_LEN];

    ip[0] = '\0';
    buf[0] = '\0';
    if (c->slave_addr ||
        connPeerToString(c->conn,ip,sizeof(ip),NULL) != -1)
    {
        char *addr = c->slave_addr ? c->slave_addr : ip;
        if (c->slave_listening_port)
            anetFormatAddr(buf,sizeof(buf),addr,c->slave_listening_port);
        else
            snprintf(buf,sizeof(buf),"%s:<unknown-replica-port>",addr);
    } else {
        snprintf(buf,sizeof(buf),"client id #%llu",
            (unsigned long long) c->id);
    }
    return buf;
}

/* Plain unlink() can block for quite some time in order to actually apply
 * the file deletion to the filesystem. This call removes the file in a
 * background thread instead. We actually just do close() in the thread,
 * by using the fact that if there is another instance of the same file open,
 * the foreground unlink() will only remove the fs name, and deleting the
 * file's storage space will only happen once the last reference is lost. */
int bg_unlink(const char *filename) {
    int fd = open(filename,O_RDONLY|O_NONBLOCK);
    if (fd == -1) {
        /* Can't open the file? Fall back to unlinking in the main thread. */
        return unlink(filename);
    } else {
        /* The following unlink() removes the name but doesn't free the
         * file contents because a process still has it open. */
        int retval = unlink(filename);
        if (retval == -1) {
            /* If we got an unlink error, we just return it, closing the
             * new reference we have to the file. */
            int old_errno = errno;
            close(fd);  /* This would overwrite our errno. So we saved it. */
            errno = old_errno;
            return -1;
        }
        bioCreateCloseJob(fd);
        return 0; /* Success. */
    }
}

/* ---------------------------------- MASTER -------------------------------- */

void createReplicationBacklog(void) {
    serverAssert(server.repl_backlog == NULL);
    server.repl_backlog = zmalloc(sizeof(replBacklog));
    server.repl_backlog->ref_repl_buf_node = NULL;
    server.repl_backlog->unindexed_count = 0;
    server.repl_backlog->blocks_index = raxNew();
    server.repl_backlog->histlen = 0;
    /* We don't have any data inside our buffer, but virtually the first
     * byte we have is the next byte that will be generated for the
     * replication stream. */
    server.repl_backlog->offset = server.master_repl_offset+1;
}

/* This function is called when the user modifies the replication backlog
 * size at runtime. It is up to the function to resize the buffer and setup it
 * so that it contains the same data as the previous one (possibly less data,
 * but the most recent bytes, or the same data and more free space in case the
 * buffer is enlarged). */
void resizeReplicationBacklog(void) {
    if (server.repl_backlog_size < CONFIG_REPL_BACKLOG_MIN_SIZE)
        server.repl_backlog_size = CONFIG_REPL_BACKLOG_MIN_SIZE;
    if (server.repl_backlog)
        incrementalTrimReplicationBacklog(REPL_BACKLOG_TRIM_BLOCKS_PER_CALL);
}

void freeReplicationBacklog(void) {
    serverAssert(listLength(server.slaves) == 0);
    if (server.repl_backlog == NULL) return;

    /* Decrease the start buffer node reference count. */
    if (server.repl_backlog->ref_repl_buf_node) {
        replBufBlock *o = listNodeValue(
            server.repl_backlog->ref_repl_buf_node);
        serverAssert(o->refcount == 1); /* Last reference. */
        o->refcount--;
    }

    /* Replication buffer blocks are completely released when we free the
     * backlog, since the backlog is released only when there are no replicas
     * and the backlog keeps the last reference of all blocks. */
    freeReplicationBacklogRefMemAsync(server.repl_buffer_blocks,
                            server.repl_backlog->blocks_index);
    resetReplicationBuffer();
    zfree(server.repl_backlog);
    server.repl_backlog = NULL;
}

/* To make search offset from replication buffer blocks quickly
 * when replicas ask partial resynchronization, we create one index
 * block every REPL_BACKLOG_INDEX_PER_BLOCKS blocks. */
void createReplicationBacklogIndex(listNode *ln) {
    server.repl_backlog->unindexed_count++;
    if (server.repl_backlog->unindexed_count >= REPL_BACKLOG_INDEX_PER_BLOCKS) {
        replBufBlock *o = listNodeValue(ln);
        uint64_t encoded_offset = htonu64(o->repl_offset);
        raxInsert(server.repl_backlog->blocks_index,
                  (unsigned char*)&encoded_offset, sizeof(uint64_t),
                  ln, NULL);
        server.repl_backlog->unindexed_count = 0;
    }
}

/* Rebase replication buffer blocks' offset since the initial
 * setting offset starts from 0 when master restart. */
void rebaseReplicationBuffer(long long base_repl_offset) {
    raxFree(server.repl_backlog->blocks_index);
    server.repl_backlog->blocks_index = raxNew();
    server.repl_backlog->unindexed_count = 0;

    listIter li;
    listNode *ln;
    listRewind(server.repl_buffer_blocks, &li);
    while ((ln = listNext(&li))) {
        replBufBlock *o = listNodeValue(ln);
        o->repl_offset += base_repl_offset;
        createReplicationBacklogIndex(ln);
    }
}

void resetReplicationBuffer(void) {
    server.repl_buffer_mem = 0;
    server.repl_buffer_blocks = listCreate();
    listSetFreeMethod(server.repl_buffer_blocks, (void (*)(void*))zfree);
}

int canFeedReplicaReplBuffer(client *replica) {
    /* Don't feed replicas that only want the RDB. */
    if (replica->flags & CLIENT_REPL_RDBONLY) return 0;

    /* Don't feed replicas that are still waiting for BGSAVE to start. */
    if (replica->replstate == SLAVE_STATE_WAIT_BGSAVE_START) return 0;

    return 1;
}

/* Similar with 'prepareClientToWrite', note that we must call this function
 * before feeding replication stream into global replication buffer, since
 * clientHasPendingReplies in prepareClientToWrite will access the global
 * replication buffer to make judgements. */
int prepareReplicasToWrite(void) {
    listIter li;
    listNode *ln;
    int prepared = 0;

    listRewind(server.slaves,&li);
    while((ln = listNext(&li))) {
        client *slave = ln->value;
        if (!canFeedReplicaReplBuffer(slave)) continue;
        if (prepareClientToWrite(slave) == C_ERR) continue;
        prepared++;
    }

    return prepared;
}

/* Wrapper for feedReplicationBuffer() that takes Redis string objects
 * as input. */
void feedReplicationBufferWithObject(robj *o) {
    char llstr[LONG_STR_SIZE];
    void *p;
    size_t len;

    if (o->encoding == OBJ_ENCODING_INT) {
        len = ll2string(llstr,sizeof(llstr),(long)o->ptr);
        p = llstr;
    } else {
        len = sdslen(o->ptr);
        p = o->ptr;
    }
    feedReplicationBuffer(p,len);
}

/* Generally, we only have one replication buffer block to trim when replication
 * backlog size exceeds our setting and no replica reference it. But if replica
 * clients disconnect, we need to free many replication buffer blocks that are
 * referenced. It would cost much time if there are a lots blocks to free, that
 * will freeze server, so we trim replication backlog incrementally. */
void incrementalTrimReplicationBacklog(size_t max_blocks) {
    serverAssert(server.repl_backlog != NULL);

    size_t trimmed_blocks = 0;
    while (server.repl_backlog->histlen > server.repl_backlog_size &&
           trimmed_blocks < max_blocks)
    {
        /* We never trim backlog to less than one block. */
        if (listLength(server.repl_buffer_blocks) <= 1) break;

        /* Replicas increment the refcount of the first replication buffer block
         * they refer to, in that case, we don't trim the backlog even if
         * backlog_histlen exceeds backlog_size. This implicitly makes backlog
         * bigger than our setting, but makes the master accept partial resync as
         * much as possible. So that backlog must be the last reference of
         * replication buffer blocks. */
        listNode *first = listFirst(server.repl_buffer_blocks);
        serverAssert(first == server.repl_backlog->ref_repl_buf_node);
        replBufBlock *fo = listNodeValue(first);
        if (fo->refcount != 1) break;

        /* We don't try trim backlog if backlog valid size will be lessen than
         * setting backlog size once we release the first repl buffer block. */
        if (server.repl_backlog->histlen - (long long)fo->size <=
            server.repl_backlog_size) break;

        /* Decr refcount and release the first block later. */
        fo->refcount--;
        trimmed_blocks++;
        server.repl_backlog->histlen -= fo->size;

        /* Go to use next replication buffer block node. */
        listNode *next = listNextNode(first);
        server.repl_backlog->ref_repl_buf_node = next;
        serverAssert(server.repl_backlog->ref_repl_buf_node != NULL);
        /* Incr reference count to keep the new head node. */
        ((replBufBlock *)listNodeValue(next))->refcount++;

        /* Remove the node in recorded blocks. */
        uint64_t encoded_offset = htonu64(fo->repl_offset);
        raxRemove(server.repl_backlog->blocks_index,
            (unsigned char*)&encoded_offset, sizeof(uint64_t), NULL);

        /* Delete the first node from global replication buffer. */
        serverAssert(fo->refcount == 0 && fo->used == fo->size);
        server.repl_buffer_mem -= (fo->size +
            sizeof(listNode) + sizeof(replBufBlock));
        listDelNode(server.repl_buffer_blocks, first);
    }

    /* Set the offset of the first byte we have in the backlog. */
    server.repl_backlog->offset = server.master_repl_offset -
                              server.repl_backlog->histlen + 1;
}

/* Free replication buffer blocks that are referenced by this client. */
void freeReplicaReferencedReplBuffer(client *replica) {
    if (replica->ref_repl_buf_node != NULL) {
        /* Decrease the start buffer node reference count. */
        replBufBlock *o = listNodeValue(replica->ref_repl_buf_node);
        serverAssert(o->refcount > 0);
        o->refcount--;
        incrementalTrimReplicationBacklog(REPL_BACKLOG_TRIM_BLOCKS_PER_CALL);
    }
    replica->ref_repl_buf_node = NULL;
    replica->ref_block_pos = 0;
}

/* Append bytes into the global replication buffer list, replication backlog and
 * all replica clients use replication buffers collectively, this function replace
 * 'addReply*', 'feedReplicationBacklog' for replicas and replication backlog,
 * First we add buffer into global replication buffer block list, and then
 * update replica / replication-backlog referenced node and block position. */
void feedReplicationBuffer(char *s, size_t len) {
    static long long repl_block_id = 0;

    if (server.repl_backlog == NULL) return;
    server.master_repl_offset += len;
    server.repl_backlog->histlen += len;

    size_t start_pos = 0; /* The position of referenced block to start sending. */
    listNode *start_node = NULL; /* Replica/backlog starts referenced node. */
    int add_new_block = 0; /* Create new block if current block is total used. */
    listNode *ln = listLast(server.repl_buffer_blocks);
    replBufBlock *tail = ln ? listNodeValue(ln) : NULL;

    /* Append to tail string when possible. */
    if (tail && tail->size > tail->used) {
        start_node = listLast(server.repl_buffer_blocks);
        start_pos = tail->used;
        /* Copy the part we can fit into the tail, and leave the rest for a
         * new node */
        size_t avail = tail->size - tail->used;
        size_t copy = (avail >= len) ? len : avail;
        memcpy(tail->buf + tail->used, s, copy);
        tail->used += copy;
        s += copy;
        len -= copy;
    }
    if (len) {
        /* Create a new node, make sure it is allocated to at
         * least PROTO_REPLY_CHUNK_BYTES */
        size_t usable_size;
        size_t size = (len < PROTO_REPLY_CHUNK_BYTES) ? PROTO_REPLY_CHUNK_BYTES : len;
        tail = zmalloc_usable(size + sizeof(replBufBlock), &usable_size);
        /* Take over the allocation's internal fragmentation */
        tail->size = usable_size - sizeof(replBufBlock);
        tail->used = len;
        tail->refcount = 0;
        tail->repl_offset = server.master_repl_offset - tail->used + 1;
        tail->id = repl_block_id++;
        memcpy(tail->buf, s, len);
        listAddNodeTail(server.repl_buffer_blocks, tail);
        /* We also count the list node memory into replication buffer memory. */
        server.repl_buffer_mem += (usable_size + sizeof(listNode));
        add_new_block = 1;
        if (start_node == NULL) {
            start_node = listLast(server.repl_buffer_blocks);
            start_pos = 0;
        }
    }

    /* For output buffer of replicas. */
    listIter li;
    listRewind(server.slaves,&li);
    while((ln = listNext(&li))) {
        client *slave = ln->value;
        if (!canFeedReplicaReplBuffer(slave)) continue;

        /* Update shared replication buffer start position. */
        if (slave->ref_repl_buf_node == NULL) {
            slave->ref_repl_buf_node = start_node;
            slave->ref_block_pos = start_pos;
            /* Only increase the start block reference count. */
            ((replBufBlock *)listNodeValue(start_node))->refcount++;
        }

        /* Check output buffer limit only when add new block. */
        if (add_new_block) closeClientOnOutputBufferLimitReached(slave, 1);
    }

    /* For replication backlog */
    if (server.repl_backlog->ref_repl_buf_node == NULL) {
        server.repl_backlog->ref_repl_buf_node = start_node;
        /* Only increase the start block reference count. */
        ((replBufBlock *)listNodeValue(start_node))->refcount++;

        /* Replication buffer must be empty before adding replication stream
         * into replication backlog. */
        serverAssert(add_new_block == 1 && start_pos == 0);
    }
    if (add_new_block) {
        createReplicationBacklogIndex(listLast(server.repl_buffer_blocks));
    }
    /* Try to trim replication backlog since replication backlog may exceed
     * our setting when we add replication stream. Note that it is important to
     * try to trim at least one node since in the common case this is where one
     * new backlog node is added and one should be removed. See also comments
     * in freeMemoryGetNotCountedMemory for details. */
    incrementalTrimReplicationBacklog(REPL_BACKLOG_TRIM_BLOCKS_PER_CALL);
}

/* Propagate write commands to replication stream.
 *
 * This function is used if the instance is a master: we use the commands
 * received by our clients in order to create the replication stream.
 * Instead if the instance is a replica and has sub-replicas attached, we use
 * replicationFeedStreamFromMasterStream() */
void replicationFeedSlaves(list *slaves, int dictid, robj **argv, int argc) {
    int j, len;
    char llstr[LONG_STR_SIZE];

    /* In case we propagate a command that doesn't touch keys (PING, REPLCONF) we
     * pass dbid=server.slaveseldb which may be -1. */
    serverAssert(dictid == -1 || (dictid >= 0 && dictid < server.dbnum));

    /* If the instance is not a top level master, return ASAP: we'll just proxy
     * the stream of data we receive from our master instead, in order to
     * propagate *identical* replication stream. In this way this slave can
     * advertise the same replication ID as the master (since it shares the
     * master replication history and has the same backlog and offsets). */
    if (server.masterhost != NULL) return;

    /* If there aren't slaves, and there is no backlog buffer to populate,
     * we can return ASAP. */
    if (server.repl_backlog == NULL && listLength(slaves) == 0) return;

    /* We can't have slaves attached and no backlog. */
    serverAssert(!(listLength(slaves) != 0 && server.repl_backlog == NULL));

    /* Must install write handler for all replicas first before feeding
     * replication stream. */
    prepareReplicasToWrite();

    /* Send SELECT command to every slave if needed. */
    if (server.slaveseldb != dictid) {
        robj *selectcmd;

        /* For a few DBs we have pre-computed SELECT command. */
        if (dictid >= 0 && dictid < PROTO_SHARED_SELECT_CMDS) {
            selectcmd = shared.select[dictid];
        } else {
            int dictid_len;

            dictid_len = ll2string(llstr,sizeof(llstr),dictid);
            selectcmd = createObject(OBJ_STRING,
                sdscatprintf(sdsempty(),
                "*2\r\n$6\r\nSELECT\r\n$%d\r\n%s\r\n",
                dictid_len, llstr));
        }

        feedReplicationBufferWithObject(selectcmd);

        if (dictid < 0 || dictid >= PROTO_SHARED_SELECT_CMDS)
            decrRefCount(selectcmd);

        server.slaveseldb = dictid;
    }

    /* Write the command to the replication buffer if any. */
    char aux[LONG_STR_SIZE+3];

    /* Add the multi bulk reply length. */
    aux[0] = '*';
    len = ll2string(aux+1,sizeof(aux)-1,argc);
    aux[len+1] = '\r';
    aux[len+2] = '\n';
    feedReplicationBuffer(aux,len+3);

    for (j = 0; j < argc; j++) {
        long objlen = stringObjectLen(argv[j]);

        /* We need to feed the buffer with the object as a bulk reply
         * not just as a plain string, so create the $..CRLF payload len
         * and add the final CRLF */
        aux[0] = '$';
        len = ll2string(aux+1,sizeof(aux)-1,objlen);
        aux[len+1] = '\r';
        aux[len+2] = '\n';
        feedReplicationBuffer(aux,len+3);
        feedReplicationBufferWithObject(argv[j]);
        feedReplicationBuffer(aux+len+1,2);
    }
}

/* This is a debugging function that gets called when we detect something
 * wrong with the replication protocol: the goal is to peek into the
 * replication backlog and show a few final bytes to make simpler to
 * guess what kind of bug it could be. */
void showLatestBacklog(void) {
    if (server.repl_backlog == NULL) return;
    if (listLength(server.repl_buffer_blocks) == 0) return;

    size_t dumplen = 256;
    if (server.repl_backlog->histlen < (long long)dumplen)
        dumplen = server.repl_backlog->histlen;

    sds dump = sdsempty();
    listNode *node = listLast(server.repl_buffer_blocks);
    while(dumplen) {
        if (node == NULL) break;
        replBufBlock *o = listNodeValue(node);
        size_t thislen = o->used >= dumplen ? dumplen : o->used;
        sds head = sdscatrepr(sdsempty(), o->buf+o->used-thislen, thislen);
        sds tmp = sdscatsds(head, dump);
        sdsfree(dump);
        dump = tmp;
        dumplen -= thislen;
        node = listPrevNode(node);
    }

    /* Finally log such bytes: this is vital debugging info to
     * understand what happened. */
    serverLog(LL_WARNING,"Latest backlog is: '%s'", dump);
    sdsfree(dump);
}

/* This function is used in order to proxy what we receive from our master
 * to our sub-slaves. */
#include <ctype.h>
void replicationFeedStreamFromMasterStream(char *buf, size_t buflen) {
    /* Debugging: this is handy to see the stream sent from master
     * to slaves. Disabled with if(0). */
    if (0) {
        printf("%zu:",buflen);
        for (size_t j = 0; j < buflen; j++) {
            printf("%c", isprint(buf[j]) ? buf[j] : '.');
        }
        printf("\n");
    }

    /* There must be replication backlog if having attached slaves. */
    if (listLength(server.slaves)) serverAssert(server.repl_backlog != NULL);
    if (server.repl_backlog) {
        /* Must install write handler for all replicas first before feeding
         * replication stream. */
        prepareReplicasToWrite();
        feedReplicationBuffer(buf,buflen);
    }
}

void replicationFeedMonitors(client *c, list *monitors, int dictid, robj **argv, int argc) {
    /* Fast path to return if the monitors list is empty or the server is in loading. */
    if (monitors == NULL || listLength(monitors) == 0 || server.loading) return;
    listNode *ln;
    listIter li;
    int j;
    sds cmdrepr = sdsnew("+");
    robj *cmdobj;
    struct timeval tv;

    gettimeofday(&tv,NULL);
    cmdrepr = sdscatprintf(cmdrepr,"%ld.%06ld ",(long)tv.tv_sec,(long)tv.tv_usec);
    if (c->flags & CLIENT_SCRIPT) {
        cmdrepr = sdscatprintf(cmdrepr,"[%d lua] ",dictid);
    } else if (c->flags & CLIENT_UNIX_SOCKET) {
        cmdrepr = sdscatprintf(cmdrepr,"[%d unix:%s] ",dictid,server.unixsocket);
    } else {
        cmdrepr = sdscatprintf(cmdrepr,"[%d %s] ",dictid,getClientPeerId(c));
    }

    for (j = 0; j < argc; j++) {
        if (argv[j]->encoding == OBJ_ENCODING_INT) {
            cmdrepr = sdscatprintf(cmdrepr, "\"%ld\"", (long)argv[j]->ptr);
        } else {
            cmdrepr = sdscatrepr(cmdrepr,(char*)argv[j]->ptr,
                        sdslen(argv[j]->ptr));
        }
        if (j != argc-1)
            cmdrepr = sdscatlen(cmdrepr," ",1);
    }
    cmdrepr = sdscatlen(cmdrepr,"\r\n",2);
    cmdobj = createObject(OBJ_STRING,cmdrepr);

    listRewind(monitors,&li);
    while((ln = listNext(&li))) {
        client *monitor = ln->value;
        addReply(monitor,cmdobj);
        updateClientMemUsage(c);
    }
    decrRefCount(cmdobj);
}

/* Feed the slave 'c' with the replication backlog starting from the
 * specified 'offset' up to the end of the backlog. */
long long addReplyReplicationBacklog(client *c, long long offset) {
    long long skip;

    serverLog(LL_DEBUG, "[PSYNC] Replica request offset: %lld", offset);

    if (server.repl_backlog->histlen == 0) {
        serverLog(LL_DEBUG, "[PSYNC] Backlog history len is zero");
        return 0;
    }

    serverLog(LL_DEBUG, "[PSYNC] Backlog size: %lld",
             server.repl_backlog_size);
    serverLog(LL_DEBUG, "[PSYNC] First byte: %lld",
             server.repl_backlog->offset);
    serverLog(LL_DEBUG, "[PSYNC] History len: %lld",
             server.repl_backlog->histlen);

    /* Compute the amount of bytes we need to discard. */
    skip = offset - server.repl_backlog->offset;
    serverLog(LL_DEBUG, "[PSYNC] Skipping: %lld", skip);

    /* Iterate recorded blocks, quickly search the approximate node. */
    listNode *node = NULL;
    if (raxSize(server.repl_backlog->blocks_index) > 0) {
        uint64_t encoded_offset = htonu64(offset);
        raxIterator ri;
        raxStart(&ri, server.repl_backlog->blocks_index);
        raxSeek(&ri, ">", (unsigned char*)&encoded_offset, sizeof(uint64_t));
        if (raxEOF(&ri)) {
            /* No found, so search from the last recorded node. */
            raxSeek(&ri, "$", NULL, 0);
            raxPrev(&ri);
            node = (listNode *)ri.data;
        } else {
            raxPrev(&ri); /* Skip the sought node. */
            /* We should search from the prev node since the offset of current
             * sought node exceeds searching offset. */
            if (raxPrev(&ri))
                node = (listNode *)ri.data;
            else
                node = server.repl_backlog->ref_repl_buf_node;
        }
        raxStop(&ri);
    } else {
        /* No recorded blocks, just from the start node to search. */
        node = server.repl_backlog->ref_repl_buf_node;
    }

    /* Search the exact node. */
    while (node != NULL) {
        replBufBlock *o = listNodeValue(node);
        if (o->repl_offset + (long long)o->used >= offset) break;
        node = listNextNode(node);
    }
    serverAssert(node != NULL);

    /* Install a writer handler first.*/
    prepareClientToWrite(c);
    /* Setting output buffer of the replica. */
    replBufBlock *o = listNodeValue(node);
    o->refcount++;
    c->ref_repl_buf_node = node;
    c->ref_block_pos = offset - o->repl_offset;

    return server.repl_backlog->histlen - skip;
}

/* Return the offset to provide as reply to the PSYNC command received
 * from the slave. The returned value is only valid immediately after
 * the BGSAVE process started and before executing any other command
 * from clients. */
long long getPsyncInitialOffset(void) {
    return server.master_repl_offset;
}

/* Send a FULLRESYNC reply in the specific case of a full resynchronization,
 * as a side effect setup the slave for a full sync in different ways:
 *
 * 1) Remember, into the slave client structure, the replication offset
 *    we sent here, so that if new slaves will later attach to the same
 *    background RDB saving process (by duplicating this client output
 *    buffer), we can get the right offset from this slave.
 * 2) Set the replication state of the slave to WAIT_BGSAVE_END so that
 *    we start accumulating differences from this point.
 * 3) Force the replication stream to re-emit a SELECT statement so
 *    the new slave incremental differences will start selecting the
 *    right database number.
 *
 * Normally this function should be called immediately after a successful
 * BGSAVE for replication was started, or when there is one already in
 * progress that we attached our slave to. */
int replicationSetupSlaveForFullResync(client *slave, long long offset) {
    char buf[128];
    int buflen;

    slave->psync_initial_offset = offset;
    slave->replstate = SLAVE_STATE_WAIT_BGSAVE_END;
    /* We are going to accumulate the incremental changes for this
     * slave as well. Set slaveseldb to -1 in order to force to re-emit
     * a SELECT statement in the replication stream. */
    server.slaveseldb = -1;

    /* Don't send this reply to slaves that approached us with
     * the old SYNC command. */
    if (!(slave->flags & CLIENT_PRE_PSYNC)) {
        buflen = snprintf(buf,sizeof(buf),"+FULLRESYNC %s %lld\r\n",
                          server.replid,offset);
        if (connWrite(slave->conn,buf,buflen) != buflen) {
            freeClientAsync(slave);
            return C_ERR;
        }
    }
    return C_OK;
}

/* This function handles the PSYNC command from the point of view of a
 * master receiving a request for partial resynchronization.
 *
 * On success return C_OK, otherwise C_ERR is returned and we proceed
 * with the usual full resync. */
int masterTryPartialResynchronization(client *c, long long psync_offset) {
    long long psync_len;
    char *master_replid = c->argv[1]->ptr;
    char buf[128];
    int buflen;

    /* Is the replication ID of this master the same advertised by the wannabe
     * slave via PSYNC? If the replication ID changed this master has a
     * different replication history, and there is no way to continue.
     *
     * Note that there are two potentially valid replication IDs: the ID1
     * and the ID2. The ID2 however is only valid up to a specific offset. */
    if (strcasecmp(master_replid, server.replid) &&
        (strcasecmp(master_replid, server.replid2) ||
         psync_offset > server.second_replid_offset))
    {
        /* Replid "?" is used by slaves that want to force a full resync. */
        if (master_replid[0] != '?') {
            if (strcasecmp(master_replid, server.replid) &&
                strcasecmp(master_replid, server.replid2))
            {
                serverLog(LL_NOTICE,"Partial resynchronization not accepted: "
                    "Replication ID mismatch (Replica asked for '%s', my "
                    "replication IDs are '%s' and '%s')",
                    master_replid, server.replid, server.replid2);
            } else {
                serverLog(LL_NOTICE,"Partial resynchronization not accepted: "
                    "Requested offset for second ID was %lld, but I can reply "
                    "up to %lld", psync_offset, server.second_replid_offset);
            }
        } else {
            serverLog(LL_NOTICE,"Full resync requested by replica %s",
                replicationGetSlaveName(c));
        }
        goto need_full_resync;
    }

    /* We still have the data our slave is asking for? */
    if (!server.repl_backlog ||
        psync_offset < server.repl_backlog->offset ||
        psync_offset > (server.repl_backlog->offset + server.repl_backlog->histlen))
    {
        serverLog(LL_NOTICE,
            "Unable to partial resync with replica %s for lack of backlog (Replica request was: %lld).", replicationGetSlaveName(c), psync_offset);
        if (psync_offset > server.master_repl_offset) {
            serverLog(LL_WARNING,
                "Warning: replica %s tried to PSYNC with an offset that is greater than the master replication offset.", replicationGetSlaveName(c));
        }
        goto need_full_resync;
    }

    /* If we reached this point, we are able to perform a partial resync:
     * 1) Set client state to make it a slave.
     * 2) Inform the client we can continue with +CONTINUE
     * 3) Send the backlog data (from the offset to the end) to the slave. */
    c->flags |= CLIENT_SLAVE;
    c->replstate = SLAVE_STATE_ONLINE;
    c->repl_ack_time = server.unixtime;
    c->repl_start_cmd_stream_on_ack = 0;
    listAddNodeTail(server.slaves,c);
    /* We can't use the connection buffers since they are used to accumulate
     * new commands at this stage. But we are sure the socket send buffer is
     * empty so this write will never fail actually. */
    if (c->slave_capa & SLAVE_CAPA_PSYNC2) {
        buflen = snprintf(buf,sizeof(buf),"+CONTINUE %s\r\n", server.replid);
    } else {
        buflen = snprintf(buf,sizeof(buf),"+CONTINUE\r\n");
    }
    if (connWrite(c->conn,buf,buflen) != buflen) {
        freeClientAsync(c);
        return C_OK;
    }
    psync_len = addReplyReplicationBacklog(c,psync_offset);
    serverLog(LL_NOTICE,
        "Partial resynchronization request from %s accepted. Sending %lld bytes of backlog starting from offset %lld.",
            replicationGetSlaveName(c),
            psync_len, psync_offset);
    /* Note that we don't need to set the selected DB at server.slaveseldb
     * to -1 to force the master to emit SELECT, since the slave already
     * has this state from the previous connection with the master. */

    refreshGoodSlavesCount();

    /* Fire the replica change modules event. */
    moduleFireServerEvent(REDISMODULE_EVENT_REPLICA_CHANGE,
                          REDISMODULE_SUBEVENT_REPLICA_CHANGE_ONLINE,
                          NULL);

    return C_OK; /* The caller can return, no full resync needed. */

need_full_resync:
    /* We need a full resync for some reason... Note that we can't
     * reply to PSYNC right now if a full SYNC is needed. The reply
     * must include the master offset at the time the RDB file we transfer
     * is generated, so we need to delay the reply to that moment. */
    return C_ERR;
}

/* Start a BGSAVE for replication goals, which is, selecting the disk or
 * socket target depending on the configuration, and making sure that
 * the script cache is flushed before to start.
 *
 * The mincapa argument is the bitwise AND among all the slaves capabilities
 * of the slaves waiting for this BGSAVE, so represents the slave capabilities
 * all the slaves support. Can be tested via SLAVE_CAPA_* macros.
 *
 * Side effects, other than starting a BGSAVE:
 *
 * 1) Handle the slaves in WAIT_START state, by preparing them for a full
 *    sync if the BGSAVE was successfully started, or sending them an error
 *    and dropping them from the list of slaves.
 *
 * 2) Flush the Lua scripting script cache if the BGSAVE was actually
 *    started.
 *
 * Returns C_OK on success or C_ERR otherwise. */
int startBgsaveForReplication(int mincapa, int req) {
    int retval;
    int socket_target = 0;
    listIter li;
    listNode *ln;

    /* We use a socket target if slave can handle the EOF marker and we're configured to do diskless syncs.
     * Note that in case we're creating a "filtered" RDB (functions-only, for example) we also force socket replication
     * to avoid overwriting the snapshot RDB file with filtered data. */
    socket_target = (server.repl_diskless_sync || req & SLAVE_REQ_RDB_MASK) && (mincapa & SLAVE_CAPA_EOF);
    /* `SYNC` should have failed with error if we don't support socket and require a filter, assert this here */
    serverAssert(socket_target || !(req & SLAVE_REQ_RDB_MASK));

    serverLog(LL_NOTICE,"Starting BGSAVE for SYNC with target: %s",
        socket_target ? "replicas sockets" : "disk");

    rdbSaveInfo rsi, *rsiptr;
    rsiptr = rdbPopulateSaveInfo(&rsi);
    /* Only do rdbSave* when rsiptr is not NULL,
     * otherwise slave will miss repl-stream-db. */
    if (rsiptr) {
        if (socket_target)
            retval = rdbSaveToSlavesSockets(req,rsiptr);
        else
            retval = rdbSaveBackground(req,server.rdb_filename,rsiptr);
    } else {
        serverLog(LL_WARNING,"BGSAVE for replication: replication information not available, can't generate the RDB file right now. Try later.");
        retval = C_ERR;
    }

    /* If we succeeded to start a BGSAVE with disk target, let's remember
     * this fact, so that we can later delete the file if needed. Note
     * that we don't set the flag to 1 if the feature is disabled, otherwise
     * it would never be cleared: the file is not deleted. This way if
     * the user enables it later with CONFIG SET, we are fine. */
    if (retval == C_OK && !socket_target && server.rdb_del_sync_files)
        RDBGeneratedByReplication = 1;

    /* If we failed to BGSAVE, remove the slaves waiting for a full
     * resynchronization from the list of slaves, inform them with
     * an error about what happened, close the connection ASAP. */
    if (retval == C_ERR) {
        serverLog(LL_WARNING,"BGSAVE for replication failed");
        listRewind(server.slaves,&li);
        while((ln = listNext(&li))) {
            client *slave = ln->value;

            if (slave->replstate == SLAVE_STATE_WAIT_BGSAVE_START) {
                slave->replstate = REPL_STATE_NONE;
                slave->flags &= ~CLIENT_SLAVE;
                listDelNode(server.slaves,ln);
                addReplyError(slave,
                    "BGSAVE failed, replication can't continue");
                slave->flags |= CLIENT_CLOSE_AFTER_REPLY;
            }
        }
        return retval;
    }

    /* If the target is socket, rdbSaveToSlavesSockets() already setup
     * the slaves for a full resync. Otherwise for disk target do it now.*/
    if (!socket_target) {
        listRewind(server.slaves,&li);
        while((ln = listNext(&li))) {
            client *slave = ln->value;

            if (slave->replstate == SLAVE_STATE_WAIT_BGSAVE_START) {
                /* Check slave has the exact requirements */
                if (slave->slave_req != req)
                    continue;
                replicationSetupSlaveForFullResync(slave, getPsyncInitialOffset());
            }
        }
    }

    return retval;
}

/* SYNC and PSYNC command implementation. */
void syncCommand(client *c) {
    /* ignore SYNC if already slave or in monitor mode */
    if (c->flags & CLIENT_SLAVE) return;

    /* Check if this is a failover request to a replica with the same replid and
     * become a master if so. */
    if (c->argc > 3 && !strcasecmp(c->argv[0]->ptr,"psync") && 
        !strcasecmp(c->argv[3]->ptr,"failover"))
    {
        serverLog(LL_WARNING, "Failover request received for replid %s.",
            (unsigned char *)c->argv[1]->ptr);
        if (!server.masterhost) {
            addReplyError(c, "PSYNC FAILOVER can't be sent to a master.");
            return;
        }

        if (!strcasecmp(c->argv[1]->ptr,server.replid)) {
            replicationUnsetMaster();
            sds client = catClientInfoString(sdsempty(),c);
            serverLog(LL_NOTICE,
                "MASTER MODE enabled (failover request from '%s')",client);
            sdsfree(client);
        } else {
            addReplyError(c, "PSYNC FAILOVER replid must match my replid.");
            return;            
        }
    }

    /* Don't let replicas sync with us while we're failing over */
    if (server.failover_state != NO_FAILOVER) {
        addReplyError(c,"-NOMASTERLINK Can't SYNC while failing over");
        return;
    }

    /* Refuse SYNC requests if we are a slave but the link with our master
     * is not ok... */
    if (server.masterhost && server.repl_state != REPL_STATE_CONNECTED) {
        addReplyError(c,"-NOMASTERLINK Can't SYNC while not connected with my master");
        return;
    }

    /* SYNC can't be issued when the server has pending data to send to
     * the client about already issued commands. We need a fresh reply
     * buffer registering the differences between the BGSAVE and the current
     * dataset, so that we can copy to other slaves if needed. */
    if (clientHasPendingReplies(c)) {
        addReplyError(c,"SYNC and PSYNC are invalid with pending output");
        return;
    }

    /* Fail sync if slave doesn't support EOF capability but wants a filtered RDB. This is because we force filtered
     * RDB's to be generated over a socket and not through a file to avoid conflicts with the snapshot files. Forcing
     * use of a socket is handled, if needed, in `startBgsaveForReplication`. */
    if (c->slave_req & SLAVE_REQ_RDB_MASK && !(c->slave_capa & SLAVE_CAPA_EOF)) {
        addReplyError(c,"Filtered replica requires EOF capability");
        return;
    }

    serverLog(LL_NOTICE,"Replica %s asks for synchronization",
        replicationGetSlaveName(c));

    /* Try a partial resynchronization if this is a PSYNC command.
     * If it fails, we continue with usual full resynchronization, however
     * when this happens replicationSetupSlaveForFullResync will replied
     * with:
     *
     * +FULLRESYNC <replid> <offset>
     *
     * So the slave knows the new replid and offset to try a PSYNC later
     * if the connection with the master is lost. */
    if (!strcasecmp(c->argv[0]->ptr,"psync")) {
        long long psync_offset;
        if (getLongLongFromObjectOrReply(c, c->argv[2], &psync_offset, NULL) != C_OK) {
            serverLog(LL_WARNING, "Replica %s asks for synchronization but with a wrong offset",
                      replicationGetSlaveName(c));
            return;
        }

        if (masterTryPartialResynchronization(c, psync_offset) == C_OK) {
            server.stat_sync_partial_ok++;
            return; /* No full resync needed, return. */
        } else {
            char *master_replid = c->argv[1]->ptr;

            /* Increment stats for failed PSYNCs, but only if the
             * replid is not "?", as this is used by slaves to force a full
             * resync on purpose when they are not able to partially
             * resync. */
            if (master_replid[0] != '?') server.stat_sync_partial_err++;
        }
    } else {
        /* If a slave uses SYNC, we are dealing with an old implementation
         * of the replication protocol (like redis-cli --slave). Flag the client
         * so that we don't expect to receive REPLCONF ACK feedbacks. */
        c->flags |= CLIENT_PRE_PSYNC;
    }

    /* Full resynchronization. */
    server.stat_sync_full++;

    /* Setup the slave as one waiting for BGSAVE to start. The following code
     * paths will change the state if we handle the slave differently. */
    c->replstate = SLAVE_STATE_WAIT_BGSAVE_START;
    if (server.repl_disable_tcp_nodelay)
        connDisableTcpNoDelay(c->conn); /* Non critical if it fails. */
    c->repldbfd = -1;
    c->flags |= CLIENT_SLAVE;
    listAddNodeTail(server.slaves,c);

    /* Create the replication backlog if needed. */
    if (listLength(server.slaves) == 1 && server.repl_backlog == NULL) {
        /* When we create the backlog from scratch, we always use a new
         * replication ID and clear the ID2, since there is no valid
         * past history. */
        changeReplicationId();
        clearReplicationId2();
        createReplicationBacklog();
        serverLog(LL_NOTICE,"Replication backlog created, my new "
                            "replication IDs are '%s' and '%s'",
                            server.replid, server.replid2);
    }

    /* CASE 1: BGSAVE is in progress, with disk target. */
    if (server.child_type == CHILD_TYPE_RDB &&
        server.rdb_child_type == RDB_CHILD_TYPE_DISK)
    {
        /* Ok a background save is in progress. Let's check if it is a good
         * one for replication, i.e. if there is another slave that is
         * registering differences since the server forked to save. */
        client *slave;
        listNode *ln;
        listIter li;

        listRewind(server.slaves,&li);
        while((ln = listNext(&li))) {
            slave = ln->value;
            /* If the client needs a buffer of commands, we can't use
             * a replica without replication buffer. */
            if (slave->replstate == SLAVE_STATE_WAIT_BGSAVE_END &&
                (!(slave->flags & CLIENT_REPL_RDBONLY) ||
                 (c->flags & CLIENT_REPL_RDBONLY)))
                break;
        }
        /* To attach this slave, we check that it has at least all the
         * capabilities of the slave that triggered the current BGSAVE
         * and its exact requirements. */
        if (ln && ((c->slave_capa & slave->slave_capa) == slave->slave_capa) &&
            c->slave_req == slave->slave_req) {
            /* Perfect, the server is already registering differences for
             * another slave. Set the right state, and copy the buffer.
             * We don't copy buffer if clients don't want. */
            if (!(c->flags & CLIENT_REPL_RDBONLY))
                copyReplicaOutputBuffer(c,slave);
            replicationSetupSlaveForFullResync(c,slave->psync_initial_offset);
            serverLog(LL_NOTICE,"Waiting for end of BGSAVE for SYNC");
        } else {
            /* No way, we need to wait for the next BGSAVE in order to
             * register differences. */
            serverLog(LL_NOTICE,"Can't attach the replica to the current BGSAVE. Waiting for next BGSAVE for SYNC");
        }

    /* CASE 2: BGSAVE is in progress, with socket target. */
    } else if (server.child_type == CHILD_TYPE_RDB &&
               server.rdb_child_type == RDB_CHILD_TYPE_SOCKET)
    {
        /* There is an RDB child process but it is writing directly to
         * children sockets. We need to wait for the next BGSAVE
         * in order to synchronize. */
        serverLog(LL_NOTICE,"Current BGSAVE has socket target. Waiting for next BGSAVE for SYNC");

    /* CASE 3: There is no BGSAVE is in progress. */
    } else {
        if (server.repl_diskless_sync && (c->slave_capa & SLAVE_CAPA_EOF) &&
            server.repl_diskless_sync_delay)
        {
            /* Diskless replication RDB child is created inside
             * replicationCron() since we want to delay its start a
             * few seconds to wait for more slaves to arrive. */
            serverLog(LL_NOTICE,"Delay next BGSAVE for diskless SYNC");
        } else {
            /* We don't have a BGSAVE in progress, let's start one. Diskless
             * or disk-based mode is determined by replica's capacity. */
            if (!hasActiveChildProcess()) {
                startBgsaveForReplication(c->slave_capa, c->slave_req);
            } else {
                serverLog(LL_NOTICE,
                    "No BGSAVE in progress, but another BG operation is active. "
                    "BGSAVE for replication delayed");
            }
        }
    }
    return;
}

/* REPLCONF <option> <value> <option> <value> ...
 * This command is used by a replica in order to configure the replication
 * process before starting it with the SYNC command.
 * This command is also used by a master in order to get the replication
 * offset from a replica.
 *
 * Currently we support these options:
 *
 * - listening-port <port>
 * - ip-address <ip>
 * What is the listening ip and port of the Replica redis instance, so that
 * the master can accurately lists replicas and their listening ports in the
 * INFO output.
 *
 * - capa <eof|psync2>
 * What is the capabilities of this instance.
 * eof: supports EOF-style RDB transfer for diskless replication.
 * psync2: supports PSYNC v2, so understands +CONTINUE <new repl ID>.
 *
 * - ack <offset>
 * Replica informs the master the amount of replication stream that it
 * processed so far.
 *
 * - getack
 * Unlike other subcommands, this is used by master to get the replication
 * offset from a replica.
 *
 * - rdb-only <0|1>
 * Only wants RDB snapshot without replication buffer.
 *
 * - rdb-filter-only <include-filters>
 * Define "include" filters for the RDB snapshot. Currently we only support
 * a single include filter: "functions". Passing an empty string "" will
 * result in an empty RDB. */
void replconfCommand(client *c) {
    int j;

    if ((c->argc % 2) == 0) {
        /* Number of arguments must be odd to make sure that every
         * option has a corresponding value. */
        addReplyErrorObject(c,shared.syntaxerr);
        return;
    }

    /* Process every option-value pair. */
    for (j = 1; j < c->argc; j+=2) {
        if (!strcasecmp(c->argv[j]->ptr,"listening-port")) {
            long port;

            if ((getLongFromObjectOrReply(c,c->argv[j+1],
                    &port,NULL) != C_OK))
                return;
            c->slave_listening_port = port;
        } else if (!strcasecmp(c->argv[j]->ptr,"ip-address")) {
            sds addr = c->argv[j+1]->ptr;
            if (sdslen(addr) < NET_HOST_STR_LEN) {
                if (c->slave_addr) sdsfree(c->slave_addr);
                c->slave_addr = sdsdup(addr);
            } else {
                addReplyErrorFormat(c,"REPLCONF ip-address provided by "
                    "replica instance is too long: %zd bytes", sdslen(addr));
                return;
            }
        } else if (!strcasecmp(c->argv[j]->ptr,"capa")) {
            /* Ignore capabilities not understood by this master. */
            if (!strcasecmp(c->argv[j+1]->ptr,"eof"))
                c->slave_capa |= SLAVE_CAPA_EOF;
            else if (!strcasecmp(c->argv[j+1]->ptr,"psync2"))
                c->slave_capa |= SLAVE_CAPA_PSYNC2;
        } else if (!strcasecmp(c->argv[j]->ptr,"ack")) {
            /* REPLCONF ACK is used by slave to inform the master the amount
             * of replication stream that it processed so far. It is an
             * internal only command that normal clients should never use. */
            long long offset;

            if (!(c->flags & CLIENT_SLAVE)) return;
            if ((getLongLongFromObject(c->argv[j+1], &offset) != C_OK))
                return;
            if (offset > c->repl_ack_off)
                c->repl_ack_off = offset;
            c->repl_ack_time = server.unixtime;
            /* If this was a diskless replication, we need to really put
             * the slave online when the first ACK is received (which
             * confirms slave is online and ready to get more data). This
             * allows for simpler and less CPU intensive EOF detection
             * when streaming RDB files.
             * There's a chance the ACK got to us before we detected that the
             * bgsave is done (since that depends on cron ticks), so run a
             * quick check first (instead of waiting for the next ACK. */
            if (server.child_type == CHILD_TYPE_RDB && c->replstate == SLAVE_STATE_WAIT_BGSAVE_END)
                checkChildrenDone();
            if (c->repl_start_cmd_stream_on_ack && c->replstate == SLAVE_STATE_ONLINE)
                replicaStartCommandStream(c);
            /* Note: this command does not reply anything! */
            return;
        } else if (!strcasecmp(c->argv[j]->ptr,"getack")) {
            /* REPLCONF GETACK is used in order to request an ACK ASAP
             * to the slave. */
            if (server.masterhost && server.master) replicationSendAck();
            return;
        } else if (!strcasecmp(c->argv[j]->ptr,"rdb-only")) {
           /* REPLCONF RDB-ONLY is used to identify the client only wants
            * RDB snapshot without replication buffer. */
            long rdb_only = 0;
            if (getRangeLongFromObjectOrReply(c,c->argv[j+1],
                    0,1,&rdb_only,NULL) != C_OK)
                return;
            if (rdb_only == 1) c->flags |= CLIENT_REPL_RDBONLY;
            else c->flags &= ~CLIENT_REPL_RDBONLY;
        } else if (!strcasecmp(c->argv[j]->ptr,"rdb-filter-only")) {
            /* REPLCONFG RDB-FILTER-ONLY is used to define "include" filters
             * for the RDB snapshot. Currently we only support a single
             * include filter: "functions". In the future we may want to add
             * other filters like key patterns, key types, non-volatile, module
             * aux fields, ...
             * We might want to add the complementing "RDB-FILTER-EXCLUDE" to
             * filter out certain data. */
            int filter_count, i;
            sds *filters;
            if (!(filters = sdssplitargs(c->argv[j+1]->ptr, &filter_count))) {
                addReplyErrorFormat(c, "Missing rdb-filter-only values");
                return;
            }
            /* By default filter out all parts of the rdb */
            c->slave_req |= SLAVE_REQ_RDB_EXCLUDE_DATA;
            c->slave_req |= SLAVE_REQ_RDB_EXCLUDE_FUNCTIONS;
            for (i = 0; i < filter_count; i++) {
                if (!strcasecmp(filters[i], "functions"))
                    c->slave_req &= ~SLAVE_REQ_RDB_EXCLUDE_FUNCTIONS;
                else {
                    addReplyErrorFormat(c, "Unsupported rdb-filter-only option: %s", (char*)filters[i]);
                    sdsfreesplitres(filters, filter_count);
                    return;
                }
            }
            sdsfreesplitres(filters, filter_count);
        } else {
            addReplyErrorFormat(c,"Unrecognized REPLCONF option: %s",
                (char*)c->argv[j]->ptr);
            return;
        }
    }
    addReply(c,shared.ok);
}

/* This function puts a replica in the online state, and should be called just
 * after a replica received the RDB file for the initial synchronization.
 *
 * It does a few things:
 * 1) Put the slave in ONLINE state.
 * 2) Update the count of "good replicas".
 * 3) Trigger the module event. */
void replicaPutOnline(client *slave) {
    if (slave->flags & CLIENT_REPL_RDBONLY) {
        return;
    }

    slave->replstate = SLAVE_STATE_ONLINE;
    slave->repl_ack_time = server.unixtime; /* Prevent false timeout. */

    refreshGoodSlavesCount();
    /* Fire the replica change modules event. */
    moduleFireServerEvent(REDISMODULE_EVENT_REPLICA_CHANGE,
                          REDISMODULE_SUBEVENT_REPLICA_CHANGE_ONLINE,
                          NULL);
    serverLog(LL_NOTICE,"Synchronization with replica %s succeeded",
        replicationGetSlaveName(slave));
}

/* This function should be called just after a replica received the RDB file
 * for the initial synchronization, and we are finally ready to send the
 * incremental stream of commands.
 *
 * It does a few things:
 * 1) Close the replica's connection async if it doesn't need replication
 *    commands buffer stream, since it actually isn't a valid replica.
 * 2) Make sure the writable event is re-installed, since when calling the SYNC
 *    command we had no replies and it was disabled, and then we could
 *    accumulate output buffer data without sending it to the replica so it
 *    won't get mixed with the RDB stream. */
void replicaStartCommandStream(client *slave) {
    slave->repl_start_cmd_stream_on_ack = 0;
    if (slave->flags & CLIENT_REPL_RDBONLY) {
        serverLog(LL_NOTICE,
            "Close the connection with replica %s as RDB transfer is complete",
            replicationGetSlaveName(slave));
        freeClientAsync(slave);
        return;
    }

    putClientInPendingWriteQueue(slave);
}

/* We call this function periodically to remove an RDB file that was
 * generated because of replication, in an instance that is otherwise
 * without any persistence. We don't want instances without persistence
 * to take RDB files around, this violates certain policies in certain
 * environments. */
void removeRDBUsedToSyncReplicas(void) {
    /* If the feature is disabled, return ASAP but also clear the
     * RDBGeneratedByReplication flag in case it was set. Otherwise if the
     * feature was enabled, but gets disabled later with CONFIG SET, the
     * flag may remain set to one: then next time the feature is re-enabled
     * via CONFIG SET we have it set even if no RDB was generated
     * because of replication recently. */
    if (!server.rdb_del_sync_files) {
        RDBGeneratedByReplication = 0;
        return;
    }

    if (allPersistenceDisabled() && RDBGeneratedByReplication) {
        client *slave;
        listNode *ln;
        listIter li;

        int delrdb = 1;
        listRewind(server.slaves,&li);
        while((ln = listNext(&li))) {
            slave = ln->value;
            if (slave->replstate == SLAVE_STATE_WAIT_BGSAVE_START ||
                slave->replstate == SLAVE_STATE_WAIT_BGSAVE_END ||
                slave->replstate == SLAVE_STATE_SEND_BULK)
            {
                delrdb = 0;
                break; /* No need to check the other replicas. */
            }
        }
        if (delrdb) {
            struct stat sb;
            if (lstat(server.rdb_filename,&sb) != -1) {
                RDBGeneratedByReplication = 0;
                serverLog(LL_NOTICE,
                    "Removing the RDB file used to feed replicas "
                    "in a persistence-less instance");
                bg_unlink(server.rdb_filename);
            }
        }
    }
}

void sendBulkToSlave(connection *conn) {
    client *slave = connGetPrivateData(conn);
    char buf[PROTO_IOBUF_LEN];
    ssize_t nwritten, buflen;

    /* Before sending the RDB file, we send the preamble as configured by the
     * replication process. Currently the preamble is just the bulk count of
     * the file in the form "$<length>\r\n". */
    if (slave->replpreamble) {
        nwritten = connWrite(conn,slave->replpreamble,sdslen(slave->replpreamble));
        if (nwritten == -1) {
            serverLog(LL_WARNING,
                "Write error sending RDB preamble to replica: %s",
                connGetLastError(conn));
            freeClient(slave);
            return;
        }
        atomicIncr(server.stat_net_repl_output_bytes, nwritten);
        sdsrange(slave->replpreamble,nwritten,-1);
        if (sdslen(slave->replpreamble) == 0) {
            sdsfree(slave->replpreamble);
            slave->replpreamble = NULL;
            /* fall through sending data. */
        } else {
            return;
        }
    }

    /* If the preamble was already transferred, send the RDB bulk data. */
    lseek(slave->repldbfd,slave->repldboff,SEEK_SET);
    buflen = read(slave->repldbfd,buf,PROTO_IOBUF_LEN);
    if (buflen <= 0) {
        serverLog(LL_WARNING,"Read error sending DB to replica: %s",
            (buflen == 0) ? "premature EOF" : strerror(errno));
        freeClient(slave);
        return;
    }
    if ((nwritten = connWrite(conn,buf,buflen)) == -1) {
        if (connGetState(conn) != CONN_STATE_CONNECTED) {
            serverLog(LL_WARNING,"Write error sending DB to replica: %s",
                connGetLastError(conn));
            freeClient(slave);
        }
        return;
    }
    slave->repldboff += nwritten;
    atomicIncr(server.stat_net_repl_output_bytes, nwritten);
    if (slave->repldboff == slave->repldbsize) {
        close(slave->repldbfd);
        slave->repldbfd = -1;
        connSetWriteHandler(slave->conn,NULL);
        replicaPutOnline(slave);
        replicaStartCommandStream(slave);
    }
}

/* Remove one write handler from the list of connections waiting to be writable
 * during rdb pipe transfer. */
void rdbPipeWriteHandlerConnRemoved(struct connection *conn) {
    if (!connHasWriteHandler(conn))
        return;
    connSetWriteHandler(conn, NULL);
    client *slave = connGetPrivateData(conn);
    slave->repl_last_partial_write = 0;
    server.rdb_pipe_numconns_writing--;
    /* if there are no more writes for now for this conn, or write error: */
    if (server.rdb_pipe_numconns_writing == 0) {
        if (aeCreateFileEvent(server.el, server.rdb_pipe_read, AE_READABLE, rdbPipeReadHandler,NULL) == AE_ERR) {
            serverPanic("Unrecoverable error creating server.rdb_pipe_read file event.");
        }
    }
}

/* Called in diskless master during transfer of data from the rdb pipe, when
 * the replica becomes writable again. */
void rdbPipeWriteHandler(struct connection *conn) {
    serverAssert(server.rdb_pipe_bufflen>0);
    client *slave = connGetPrivateData(conn);
    ssize_t nwritten;
    if ((nwritten = connWrite(conn, server.rdb_pipe_buff + slave->repldboff,
                              server.rdb_pipe_bufflen - slave->repldboff)) == -1)
    {
        if (connGetState(conn) == CONN_STATE_CONNECTED)
            return; /* equivalent to EAGAIN */
        serverLog(LL_WARNING,"Write error sending DB to replica: %s",
            connGetLastError(conn));
        freeClient(slave);
        return;
    } else {
        slave->repldboff += nwritten;
        atomicIncr(server.stat_net_repl_output_bytes, nwritten);
        if (slave->repldboff < server.rdb_pipe_bufflen) {
            slave->repl_last_partial_write = server.unixtime;
            return; /* more data to write.. */
        }
    }
    rdbPipeWriteHandlerConnRemoved(conn);
}

/* Called in diskless master, when there's data to read from the child's rdb pipe */
void rdbPipeReadHandler(struct aeEventLoop *eventLoop, int fd, void *clientData, int mask) {
    UNUSED(mask);
    UNUSED(clientData);
    UNUSED(eventLoop);
    int i;
    if (!server.rdb_pipe_buff)
        server.rdb_pipe_buff = zmalloc(PROTO_IOBUF_LEN);
    serverAssert(server.rdb_pipe_numconns_writing==0);

    while (1) {
        server.rdb_pipe_bufflen = read(fd, server.rdb_pipe_buff, PROTO_IOBUF_LEN);
        if (server.rdb_pipe_bufflen < 0) {
            if (errno == EAGAIN || errno == EWOULDBLOCK)
                return;
            serverLog(LL_WARNING,"Diskless rdb transfer, read error sending DB to replicas: %s", strerror(errno));
            for (i=0; i < server.rdb_pipe_numconns; i++) {
                connection *conn = server.rdb_pipe_conns[i];
                if (!conn)
                    continue;
                client *slave = connGetPrivateData(conn);
                freeClient(slave);
                server.rdb_pipe_conns[i] = NULL;
            }
            killRDBChild();
            return;
        }

        if (server.rdb_pipe_bufflen == 0) {
            /* EOF - write end was closed. */
            int stillUp = 0;
            aeDeleteFileEvent(server.el, server.rdb_pipe_read, AE_READABLE);
            for (i=0; i < server.rdb_pipe_numconns; i++)
            {
                connection *conn = server.rdb_pipe_conns[i];
                if (!conn)
                    continue;
                stillUp++;
            }
            serverLog(LL_WARNING,"Diskless rdb transfer, done reading from pipe, %d replicas still up.", stillUp);
            /* Now that the replicas have finished reading, notify the child that it's safe to exit. 
             * When the server detects the child has exited, it can mark the replica as online, and
             * start streaming the replication buffers. */
            close(server.rdb_child_exit_pipe);
            server.rdb_child_exit_pipe = -1;
            return;
        }

        int stillAlive = 0;
        for (i=0; i < server.rdb_pipe_numconns; i++)
        {
            ssize_t nwritten;
            connection *conn = server.rdb_pipe_conns[i];
            if (!conn)
                continue;

            client *slave = connGetPrivateData(conn);
            if ((nwritten = connWrite(conn, server.rdb_pipe_buff, server.rdb_pipe_bufflen)) == -1) {
                if (connGetState(conn) != CONN_STATE_CONNECTED) {
                    serverLog(LL_WARNING,"Diskless rdb transfer, write error sending DB to replica: %s",
                        connGetLastError(conn));
                    freeClient(slave);
                    server.rdb_pipe_conns[i] = NULL;
                    continue;
                }
                /* An error and still in connected state, is equivalent to EAGAIN */
                slave->repldboff = 0;
            } else {
                /* Note: when use diskless replication, 'repldboff' is the offset
                 * of 'rdb_pipe_buff' sent rather than the offset of entire RDB. */
                slave->repldboff = nwritten;
                atomicIncr(server.stat_net_repl_output_bytes, nwritten);
            }
            /* If we were unable to write all the data to one of the replicas,
             * setup write handler (and disable pipe read handler, below) */
            if (nwritten != server.rdb_pipe_bufflen) {
                slave->repl_last_partial_write = server.unixtime;
                server.rdb_pipe_numconns_writing++;
                connSetWriteHandler(conn, rdbPipeWriteHandler);
            }
            stillAlive++;
        }

        if (stillAlive == 0) {
            serverLog(LL_WARNING,"Diskless rdb transfer, last replica dropped, killing fork child.");
            killRDBChild();
        }
        /*  Remove the pipe read handler if at least one write handler was set. */
        if (server.rdb_pipe_numconns_writing || stillAlive == 0) {
            aeDeleteFileEvent(server.el, server.rdb_pipe_read, AE_READABLE);
            break;
        }
    }
}

/* This function is called at the end of every background saving.
 *
 * The argument bgsaveerr is C_OK if the background saving succeeded
 * otherwise C_ERR is passed to the function.
 * The 'type' argument is the type of the child that terminated
 * (if it had a disk or socket target). */
void updateSlavesWaitingBgsave(int bgsaveerr, int type) {
    listNode *ln;
    listIter li;

    /* Note: there's a chance we got here from within the REPLCONF ACK command
     * so we must avoid using freeClient, otherwise we'll crash on our way up. */

    listRewind(server.slaves,&li);
    while((ln = listNext(&li))) {
        client *slave = ln->value;

        if (slave->replstate == SLAVE_STATE_WAIT_BGSAVE_END) {
            struct redis_stat buf;

            if (bgsaveerr != C_OK) {
                freeClientAsync(slave);
                serverLog(LL_WARNING,"SYNC failed. BGSAVE child returned an error");
                continue;
            }

            /* If this was an RDB on disk save, we have to prepare to send
             * the RDB from disk to the slave socket. Otherwise if this was
             * already an RDB -> Slaves socket transfer, used in the case of
             * diskless replication, our work is trivial, we can just put
             * the slave online. */
            if (type == RDB_CHILD_TYPE_SOCKET) {
                serverLog(LL_NOTICE,
                    "Streamed RDB transfer with replica %s succeeded (socket). Waiting for REPLCONF ACK from slave to enable streaming",
                        replicationGetSlaveName(slave));
                /* Note: we wait for a REPLCONF ACK message from the replica in
                 * order to really put it online (install the write handler
                 * so that the accumulated data can be transferred). However
                 * we change the replication state ASAP, since our slave
                 * is technically online now.
                 *
                 * So things work like that:
                 *
                 * 1. We end transferring the RDB file via socket.
                 * 2. The replica is put ONLINE but the write handler
                 *    is not installed.
                 * 3. The replica however goes really online, and pings us
                 *    back via REPLCONF ACK commands.
                 * 4. Now we finally install the write handler, and send
                 *    the buffers accumulated so far to the replica.
                 *
                 * But why we do that? Because the replica, when we stream
                 * the RDB directly via the socket, must detect the RDB
                 * EOF (end of file), that is a special random string at the
                 * end of the RDB (for streamed RDBs we don't know the length
                 * in advance). Detecting such final EOF string is much
                 * simpler and less CPU intensive if no more data is sent
                 * after such final EOF. So we don't want to glue the end of
                 * the RDB transfer with the start of the other replication
                 * data. */
                replicaPutOnline(slave);
                slave->repl_start_cmd_stream_on_ack = 1;
            } else {
                if ((slave->repldbfd = open(server.rdb_filename,O_RDONLY)) == -1 ||
                    redis_fstat(slave->repldbfd,&buf) == -1) {
                    freeClientAsync(slave);
                    serverLog(LL_WARNING,"SYNC failed. Can't open/stat DB after BGSAVE: %s", strerror(errno));
                    continue;
                }
                slave->repldboff = 0;
                slave->repldbsize = buf.st_size;
                slave->replstate = SLAVE_STATE_SEND_BULK;
                slave->replpreamble = sdscatprintf(sdsempty(),"$%lld\r\n",
                    (unsigned long long) slave->repldbsize);

                connSetWriteHandler(slave->conn,NULL);
                if (connSetWriteHandler(slave->conn,sendBulkToSlave) == C_ERR) {
                    freeClientAsync(slave);
                    continue;
                }
            }
        }
    }
}

/* Change the current instance replication ID with a new, random one.
 * This will prevent successful PSYNCs between this master and other
 * slaves, so the command should be called when something happens that
 * alters the current story of the dataset. */
void changeReplicationId(void) {
    getRandomHexChars(server.replid,CONFIG_RUN_ID_SIZE);
    server.replid[CONFIG_RUN_ID_SIZE] = '\0';
}

/* Clear (invalidate) the secondary replication ID. This happens, for
 * example, after a full resynchronization, when we start a new replication
 * history. */
void clearReplicationId2(void) {
    memset(server.replid2,'0',sizeof(server.replid));
    server.replid2[CONFIG_RUN_ID_SIZE] = '\0';
    server.second_replid_offset = -1;
}

/* Use the current replication ID / offset as secondary replication
 * ID, and change the current one in order to start a new history.
 * This should be used when an instance is switched from slave to master
 * so that it can serve PSYNC requests performed using the master
 * replication ID. */
void shiftReplicationId(void) {
    memcpy(server.replid2,server.replid,sizeof(server.replid));
    /* We set the second replid offset to the master offset + 1, since
     * the slave will ask for the first byte it has not yet received, so
     * we need to add one to the offset: for example if, as a slave, we are
     * sure we have the same history as the master for 50 bytes, after we
     * are turned into a master, we can accept a PSYNC request with offset
     * 51, since the slave asking has the same history up to the 50th
     * byte, and is asking for the new bytes starting at offset 51. */
    server.second_replid_offset = server.master_repl_offset+1;
    changeReplicationId();
    serverLog(LL_WARNING,"Setting secondary replication ID to %s, valid up to offset: %lld. New replication ID is %s", server.replid2, server.second_replid_offset, server.replid);
}

/* ----------------------------------- SLAVE -------------------------------- */

/* Returns 1 if the given replication state is a handshake state,
 * 0 otherwise. */
int slaveIsInHandshakeState(void) {
    return server.repl_state >= REPL_STATE_RECEIVE_PING_REPLY &&
           server.repl_state <= REPL_STATE_RECEIVE_PSYNC_REPLY;
}

/* Avoid the master to detect the slave is timing out while loading the
 * RDB file in initial synchronization. We send a single newline character
 * that is valid protocol but is guaranteed to either be sent entirely or
 * not, since the byte is indivisible.
 *
 * The function is called in two contexts: while we flush the current
 * data with emptyDb(), and while we load the new data received as an
 * RDB file from the master. */
/*
 * 在初次同步过程中从节点需要花费较长时间加载 RDB 文件。为了避免主节点误认为此状态下的从节点超时，
 * 我们会向主节点发送一个 LF('\n') 字符。
 * 这里为了避免意外情况导致 CRLF 被划分到两条消息里所以只发送单个字符，
 * 并在协议中兼容只有一个 LF 字符的情况。
 * 
 * 这个函数会在两个上下文中被调用：
 * 1. 使用 emptyDb() 清空当前数据时
 * 2. 加载从主节点获得的 RDB 文件时
*/
void replicationSendNewlineToMaster(void) {
    static time_t newline_sent;
    if (time(NULL) != newline_sent) {
        newline_sent = time(NULL);
        /* Pinging back in this stage is best-effort. */
        if (server.repl_transfer_s) connWrite(server.repl_transfer_s, "\n", 1);
    }
}

/* Callback used by emptyDb() while flushing away old data to load
 * the new dataset received by the master and by discardTempDb()
 * after loading succeeded or failed. */
void replicationEmptyDbCallback(dict *d) {
    UNUSED(d);
    if (server.repl_state == REPL_STATE_TRANSFER)
        replicationSendNewlineToMaster();
}

/* Once we have a link with the master and the synchronization was
 * performed, this function materializes the master client we store
 * at server.master, starting from the specified file descriptor. */
void replicationCreateMasterClient(connection *conn, int dbid) {
    server.master = createClient(conn);
    if (conn)
        connSetReadHandler(server.master->conn, readQueryFromClient);

    /**
     * Important note:
     * The CLIENT_DENY_BLOCKING flag is not, and should not, be set here.
     * For commands like BLPOP, it makes no sense to block the master
     * connection, and such blocking attempt will probably cause deadlock and
     * break the replication. We consider such a thing as a bug because
     * commands as BLPOP should never be sent on the replication link.
     * A possible use-case for blocking the replication link is if a module wants
     * to pass the execution to a background thread and unblock after the
     * execution is done. This is the reason why we allow blocking the replication
     * connection. */
    server.master->flags |= CLIENT_MASTER;

    server.master->authenticated = 1;
    server.master->reploff = server.master_initial_offset;
    server.master->read_reploff = server.master->reploff;
    server.master->user = NULL; /* This client can do everything. */
    memcpy(server.master->replid, server.master_replid,
        sizeof(server.master_replid));
    /* If master offset is set to -1, this master is old and is not
     * PSYNC capable, so we flag it accordingly. */
    if (server.master->reploff == -1)
        server.master->flags |= CLIENT_PRE_PSYNC;
    if (dbid != -1) selectDb(server.master,dbid);
}

/* This function will try to re-enable the AOF file after the
 * master-replica synchronization: if it fails after multiple attempts
 * the replica cannot be considered reliable and exists with an
 * error. */
void restartAOFAfterSYNC() {
    unsigned int tries, max_tries = 10;
    for (tries = 0; tries < max_tries; ++tries) {
        if (startAppendOnly() == C_OK) break;
        serverLog(LL_WARNING,
            "Failed enabling the AOF after successful master synchronization! "
            "Trying it again in one second.");
        sleep(1);
    }
    if (tries == max_tries) {
        serverLog(LL_WARNING,
            "FATAL: this replica instance finished the synchronization with "
            "its master, but the AOF can't be turned on. Exiting now.");
        exit(1);
    }
}

static int useDisklessLoad() {
    /* compute boolean decision to use diskless load */
    int enabled = server.repl_diskless_load == REPL_DISKLESS_LOAD_SWAPDB ||
           (server.repl_diskless_load == REPL_DISKLESS_LOAD_WHEN_DB_EMPTY && dbTotalServerKeyCount()==0);

    if (enabled) {
        /* Check all modules handle read errors, otherwise it's not safe to use diskless load. */
        if (!moduleAllDatatypesHandleErrors()) {
            serverLog(LL_WARNING,
                "Skipping diskless-load because there are modules that don't handle read errors.");
            enabled = 0;
        }
        /* Check all modules handle async replication, otherwise it's not safe to use diskless load. */
        else if (server.repl_diskless_load == REPL_DISKLESS_LOAD_SWAPDB && !moduleAllModulesHandleReplAsyncLoad()) {
            serverLog(LL_WARNING,
                "Skipping diskless-load because there are modules that are not aware of async replication.");
            enabled = 0;
        }
    }
    return enabled;
}

/* Helper function for readSyncBulkPayload() to initialize tempDb
 * before socket-loading the new db from master. The tempDb may be populated
 * by swapMainDbWithTempDb or freed by disklessLoadDiscardTempDb later. */
redisDb *disklessLoadInitTempDb(void) {
    return initTempDb();
}

/* Helper function for readSyncBulkPayload() to discard our tempDb
 * when the loading succeeded or failed. */
void disklessLoadDiscardTempDb(redisDb *tempDb) {
    discardTempDb(tempDb, replicationEmptyDbCallback);
}

/* If we know we got an entirely different data set from our master
 * we have no way to incrementally feed our replicas after that.
 * We want our replicas to resync with us as well, if we have any sub-replicas.
 * This is useful on readSyncBulkPayload in places where we just finished transferring db. */
void replicationAttachToNewMaster() { 
    /* Replica starts to apply data from new master, we must discard the cached
     * master structure. */
    serverAssert(server.master == NULL);
    replicationDiscardCachedMaster();

    disconnectSlaves(); /* Force our replicas to resync with us as well. */
    freeReplicationBacklog(); /* Don't allow our chained replicas to PSYNC. */
}

/* Asynchronously read the SYNC payload we receive from a master */
/* 异步地接收并加载主节点发来的 RDB 文件 */
#define REPL_MAX_WRITTEN_BEFORE_FSYNC (1024*1024*8) /* 8 MB */
void readSyncBulkPayload(connection *conn) {
    char buf[PROTO_IOBUF_LEN];
    ssize_t nread, readlen, nwritten;
    int use_diskless_load = useDisklessLoad();
    redisDb *diskless_load_tempDb = NULL;
    functionsLibCtx* temp_functions_lib_ctx = NULL;
    int empty_db_flags = server.repl_slave_lazy_flush ? EMPTYDB_ASYNC :
                                                        EMPTYDB_NO_FLAGS;
    off_t left;

    /* There are two possible forms for the bulk payload. One is the
     * usual $<count> bulk format. The other is used for diskless transfers
     * when the master does not know beforehand the size of the file to
     * transfer. In the latter case, the following format is used:
     *
     * $EOF:<40 bytes delimiter>
     *
     * At the end of the file the announced delimiter is transmitted. The
     * delimiter is long and random enough that the probability of a
     * collision with the actual file content can be ignored. */
    /* 主节点发来的 RDB 文件有两种格式，一种是正常的 bulk string 格式 $<count>, count 是正文的长度，
     * 另外一种是采用无盘传输时的格式。
     * 使用无盘传输时主节点在发送 RDB 之前并不知道 RDB 文件的大小，所以使用下面的格式：
     * 
     * $EOF:<40 个字节长的字符串>
     * 
     * 主节点先传输 `$EOF:<EOF 标志>` 然后传输 RDB 文件，最后会再传输一次 EOF 标志表示传输结束。
     * EOF 标志足够长（40 字节）和随机，使它与 RDB 文件内容冲突的概率可以忽略不计。
     */

    /* Static vars used to hold the EOF mark, and the last bytes received
     * from the server: when they match, we reached the end of the transfer. */
    /* 这些静态变量用于存储40个字节长的 EOF 标志以及从主节点收到最后40个字符，如果收到的最后一段字符串与 
     * EOF 标志匹配说明我们已经收到完整的 RDB 文件。
     * 
     * readSyncBulkPayload 会作为连接的 read handler 被多次回调，所以需要使用静态变量来保存之前回调中获得的 EOF Mark。
     */
    static char eofmark[CONFIG_RUN_ID_SIZE];
    static char lastbytes[CONFIG_RUN_ID_SIZE];
    static int usemark = 0; /* usemark == 1 表示使用 EOF Mark 即使用无盘传输模式 */

    /* If repl_transfer_size == -1 we still have to read the bulk length
     * from the master reply. */
    /* repl_transfer_size == -1 说明还没有收到 RDB 文件的长度，先尝试读取长度 */
    if (server.repl_transfer_size == -1) {
        nread = connSyncReadLine(conn,buf,1024,server.repl_syncio_timeout*1000);
        if (nread == -1) {
            serverLog(LL_WARNING,
                "I/O error reading bulk count from MASTER: %s",
                strerror(errno));
            goto error;
        } else {
            /* nread here is returned by connSyncReadLine(), which calls syncReadLine() and
             * convert "\r\n" to '\0' so 1 byte is lost. */
            /* connSyncReadLine() 调用的 syncReadLine() 会将 "\r\n" 转换为 "\0", 
             * 所以 connSyncReadLine() 返回的 nread 会比收到的数据少 1 个字节 */
            atomicIncr(server.stat_net_repl_input_bytes, nread+1);
        }

        if (buf[0] == '-') {
            serverLog(LL_WARNING,
                "MASTER aborted replication with an error: %s",
                buf+1);
            goto error;
        } else if (buf[0] == '\0') {
            /* At this stage just a newline works as a PING in order to take
             * the connection live. So we refresh our last interaction
             * timestamp. */
            /* 只收到了一个用来保持连接活跃的空行，更新最近交互时间 */
            server.repl_transfer_lastio = server.unixtime;
            return;
        } else if (buf[0] != '$') {
            serverLog(LL_WARNING,"Bad protocol from MASTER, the first byte is not '$' (we received '%s'), are you sure the host and port are right?", buf);
            goto error;
        }

        if (strncmp(buf+1,"EOF:",4) == 0 && strlen(buf+5) >= CONFIG_RUN_ID_SIZE) {
            /* 使用无盘传输 */
            usemark = 1;
            memcpy(eofmark,buf+5,CONFIG_RUN_ID_SIZE); /* 记录 EOF 标志 */
            memset(lastbytes,0,CONFIG_RUN_ID_SIZE);
            /* Set any repl_transfer_size to avoid entering this code path
             * at the next call. */
            /* 随便设置 repl_transfer_size 避免下次回调时再次进入读取 RDB 长度的分支 */
            server.repl_transfer_size = 0;
            serverLog(LL_NOTICE,
                "MASTER <-> REPLICA sync: receiving streamed RDB from master with EOF %s",
                use_diskless_load? "to parser":"to disk");
        } else {
            /* 使用有盘传输，记录 RDB 文件长度 */
            usemark = 0;
            server.repl_transfer_size = strtol(buf+1,NULL,10);
            serverLog(LL_NOTICE,
                "MASTER <-> REPLICA sync: receiving %lld bytes from master %s",
                (long long) server.repl_transfer_size,
                use_diskless_load? "to parser":"to disk");
        }
        return;
    }

    if (!use_diskless_load) {
        /* 使用有盘加载 
         * 有盘加载是指将从主节点收到的 RDB 文件先存到磁盘上，注意与前面注释 eofmark 时提到的有盘传输不是同一个概念
         */

        /* Read the data from the socket, store it to a file and search
         * for the EOF. */
        /* 从 socket 中读取数据存入文件并判断是否到了文件结尾 */
        if (usemark) {
            readlen = sizeof(buf);
        } else {
            left = server.repl_transfer_size - server.repl_transfer_read;
            readlen = (left < (signed)sizeof(buf)) ? left : (signed)sizeof(buf);
        }

        nread = connRead(conn,buf,readlen);
        if (nread <= 0) {
            if (connGetState(conn) == CONN_STATE_CONNECTED) {
                /* equivalent to EAGAIN */
                return;
            }
            serverLog(LL_WARNING,"I/O error trying to sync with MASTER: %s",
                (nread == -1) ? strerror(errno) : "connection lost");
            cancelReplicationHandshake(1);
            return;
        }
        atomicIncr(server.stat_net_repl_input_bytes, nread);

        /* When a mark is used, we want to detect EOF asap in order to avoid
         * writing the EOF mark into the file... */
        /* 在使用无盘传输时我们希望尽早检测到 EOF 标志，以避免将 EOF 标志写入到文件中 */
        int eof_reached = 0;

        if (usemark) {
            /* 使用无磁盘传输 */

            /* Update the last bytes array, and check if it matches our
             * delimiter. */
            /* 更新收到的最后40个字符，并检查是否为 EOF 标志 */
            if (nread >= CONFIG_RUN_ID_SIZE) {
                memcpy(lastbytes,buf+nread-CONFIG_RUN_ID_SIZE,
                       CONFIG_RUN_ID_SIZE);
            } else {
                int rem = CONFIG_RUN_ID_SIZE-nread;
                memmove(lastbytes,lastbytes+nread,rem);
                memcpy(lastbytes+rem,buf,nread);
            }
            if (memcmp(lastbytes,eofmark,CONFIG_RUN_ID_SIZE) == 0)
                eof_reached = 1;
        }

        /* Update the last I/O time for the replication transfer (used in
         * order to detect timeouts during replication), and write what we
         * got from the socket to the dump file on disk. */
        /* 更新最后通信时间（用来检测同步过程中是否出现超时）并将收到的数据写入磁盘中 */
        server.repl_transfer_lastio = server.unixtime;
        if ((nwritten = write(server.repl_transfer_fd,buf,nread)) != nread) {
            serverLog(LL_WARNING,
                "Write error or short write writing to the DB dump file "
                "needed for MASTER <-> REPLICA synchronization: %s",
                (nwritten == -1) ? strerror(errno) : "short write");
            goto error;
        }
        server.repl_transfer_read += nread;

        /* Delete the last 40 bytes from the file if we reached EOF. */
        /* 读取到 EOF 标志之后将 40 个字节的 EOF 标志从文件中删除 */
        if (usemark && eof_reached) {
            if (ftruncate(server.repl_transfer_fd,
                server.repl_transfer_read - CONFIG_RUN_ID_SIZE) == -1)
            {
                serverLog(LL_WARNING,
                    "Error truncating the RDB file received from the master "
                    "for SYNC: %s", strerror(errno));
                goto error;
            }
        }

        /* Sync data on disk from time to time, otherwise at the end of the
         * transfer we may suffer a big delay as the memory buffers are copied
         * into the actual disk. */
        /* 不时调用 fsync 将缓冲区数据同步到磁盘上，否则在传输结束时统一写入磁盘会将我们阻塞很长时间 */
        if (server.repl_transfer_read >=
            server.repl_transfer_last_fsync_off + REPL_MAX_WRITTEN_BEFORE_FSYNC)
        {
            off_t sync_size = server.repl_transfer_read -
                              server.repl_transfer_last_fsync_off;
            rdb_fsync_range(server.repl_transfer_fd,
                server.repl_transfer_last_fsync_off, sync_size);
            server.repl_transfer_last_fsync_off += sync_size;
        }

        /* Check if the transfer is now complete */
        /* 检查传输是否完成 */
        if (!usemark) {
            if (server.repl_transfer_read == server.repl_transfer_size)
                eof_reached = 1;
        }

        /* If the transfer is yet not complete, we need to read more, so
         * return ASAP and wait for the handler to be called again. */
        /* 如果传输尚未完成我们需要更多数据，那么要尽快返回并等待下次回调 */
        if (!eof_reached) return;
    }

    /* We reach this point in one of the following cases:
     *
     * 1. The replica is using diskless replication, that is, it reads data
     *    directly from the socket to the Redis memory, without using
     *    a temporary RDB file on disk. In that case we just block and
     *    read everything from the socket.
     *
     * 2. Or when we are done reading from the socket to the RDB file, in
     *    such case we want just to read the RDB file in memory. */

    /* 执行到此处，说明我们处于下列几种状态之一： 
     * 1. 使用无磁盘加载，我们直接将数据从 socket 写入到内存不需要临时的 RDB 文件。
     * 这种情况下我们只需要阻塞并从 socket 读取数据即可。
     * 
     * 2. 使用有磁盘加载并且已经将数据写入了 RDB 文件（上面 if(!use_diskless_load) 代码块完成了将数据写入文件的操作 ）。
     * 这种情况下我们需要将 RDB 文件读入内存即可。
     */

    /* We need to stop any AOF rewriting child before flushing and parsing
     * the RDB, otherwise we'll create a copy-on-write disaster. */
    /* 在解析 RDB 并刷新内存前我们需要停止所有 AOF 重写子进程，
     * 否则由于 fork 调用的 copy-on-write 机制会出现灾难性的后果。
     */
    if (server.aof_state != AOF_OFF) stopAppendOnly();
    /* Also try to stop save RDB child before flushing and parsing the RDB:
     * 1. Ensure background save doesn't overwrite synced data after being loaded.
     * 2. Avoid copy-on-write disaster. */
    /* 在解析 RDB 并刷新内存前同样需要尝试停止保存 RDB 文件的子进程：
     * 1. 确保后台保存 RDB 的进程不会覆盖从主节点同步的数据 （此处存疑）
     * 2. 避免 copy-on-write 机制带来的灾难性后果
    */
    if (server.child_type == CHILD_TYPE_RDB) {
        if (!use_diskless_load) {
            serverLog(LL_NOTICE,
                "Replica is about to load the RDB file received from the "
                "master, but there is a pending RDB child running. "
                "Killing process %ld and removing its temp file to avoid "
                "any race",
                (long) server.child_pid);
        }
        killRDBChild();
    }

    /* 清空旧数据准备加载新的 RDB 文件 */
    if (use_diskless_load && server.repl_diskless_load == REPL_DISKLESS_LOAD_SWAPDB) {
        /* 使用无盘加载且选择了 SWAPDB 策略 
         * SWAPDB 策略会先在内存中拷贝一份当前内容，当成功加载主节点传来的 RDB 文件后再删除拷贝，若解析失败则从拷贝进行恢复 */

        /* Initialize empty tempDb dictionaries. */
        /* 初始化存储拷贝的临时数据库 */
        diskless_load_tempDb = disklessLoadInitTempDb();
        temp_functions_lib_ctx = functionsLibCtxCreate();

        moduleFireServerEvent(REDISMODULE_EVENT_REPL_ASYNC_LOAD,
                              REDISMODULE_SUBEVENT_REPL_ASYNC_LOAD_STARTED,
                              NULL);
    } else {
        /* 其它情况下直接清空数据库中旧数据 */
        replicationAttachToNewMaster();

        serverLog(LL_NOTICE, "MASTER <-> REPLICA sync: Flushing old data");
        emptyData(-1,empty_db_flags,replicationEmptyDbCallback);
    }

    /* Before loading the DB into memory we need to delete the readable
     * handler, otherwise it will get called recursively since
     * rdbLoad() will call the event loop to process events from time to
     * time for non blocking loading. */
    /* 在加载数据库之前删除读回调。因为 rdbLoad() 在非阻塞加载过程中会不时调用事件循环，
     * 若不删除则本函数会被递归调用 */
    connSetReadHandler(conn, NULL);
    
    /* 开始加载主节点发来的 RDB 文件 */
    serverLog(LL_NOTICE, "MASTER <-> REPLICA sync: Loading DB in memory");
    rdbSaveInfo rsi = RDB_SAVE_INFO_INIT;
    if (use_diskless_load) {
        rio rdb;
        redisDb *dbarray;
        functionsLibCtx* functions_lib_ctx;
        int asyncLoading = 0;

        if (server.repl_diskless_load == REPL_DISKLESS_LOAD_SWAPDB) {
            /* Async loading means we continue serving read commands during full resync, and
             * "swap" the new db with the old db only when loading is done.
             * It is enabled only on SWAPDB diskless replication when master replication ID hasn't changed,
             * because in that state the old content of the db represents a different point in time of the same
             * data set we're currently receiving from the master. */
            /* 异步加载意味着在执行全量同步的过程中我们可以继续处理读命令，并且只有在加载完成时才会使用新的数据库代替旧数据库。
             * 异步加载只有使用 DISKLESS_LOAD_SWAPDB 策略且主节点的 replid 没有改变时才会启用，因为此时我们和主节点使用同一个数据集，只是我们落后于主节点有一些数据尚未收到 */
            if (memcmp(server.replid, server.master_replid, CONFIG_RUN_ID_SIZE) == 0) {
                asyncLoading = 1;
            }
            dbarray = diskless_load_tempDb;
            functions_lib_ctx = temp_functions_lib_ctx;
        } else {
            dbarray = server.db;
            functions_lib_ctx = functionsLibCtxGetCurrent();
            functionsLibCtxClear(functions_lib_ctx);
        }

        rioInitWithConn(&rdb,conn,server.repl_transfer_size);

        /* Put the socket in blocking mode to simplify RDB transfer.
         * We'll restore it when the RDB is received. */
        /* 将 socket 改为阻塞 IO 来简化传输 RDB 的过程，在 RDB 传输完成后将连接恢复为非阻塞 */
        connBlock(conn);
        connRecvTimeout(conn, server.repl_timeout*1000);
        /* 将状态修改为加载 RDB 中 */
        startLoading(server.repl_transfer_size, RDBFLAGS_REPLICATION, asyncLoading);

        int loadingFailed = 0;
        rdbLoadingCtx loadingCtx = { .dbarray = dbarray, .functions_lib_ctx = functions_lib_ctx };
        /* 从连接中读取 RDB 文件，数据加载到 loadingCtx 中 */
        if (rdbLoadRioWithLoadingCtx(&rdb,RDBFLAGS_REPLICATION,&rsi,&loadingCtx) != C_OK) {
            /* RDB loading failed. */
            /* 加载失败 */
            serverLog(LL_WARNING,
                      "Failed trying to load the MASTER synchronization DB "
                      "from socket: %s", strerror(errno));
            loadingFailed = 1;
        } else if (usemark) {
            /* 加载成功且使用无盘传输，需要校验 EOF 标志 */
            /* Verify the end mark is correct. */
            if (!rioRead(&rdb, buf, CONFIG_RUN_ID_SIZE) ||
                memcmp(buf, eofmark, CONFIG_RUN_ID_SIZE) != 0)
            {
                serverLog(LL_WARNING, "Replication stream EOF marker is broken");
                loadingFailed = 1;
            }
        }

        /* 若加载失败， 需要进行清理并恢复数据 */
        if (loadingFailed) {
            stopLoading(0);
            cancelReplicationHandshake(1);
            rioFreeConn(&rdb, NULL);

            if (server.repl_diskless_load == REPL_DISKLESS_LOAD_SWAPDB) {
                /* Discard potentially partially loaded tempDb. */
                /* 丢弃只加载了部分数据的临时数据库 */
                moduleFireServerEvent(REDISMODULE_EVENT_REPL_ASYNC_LOAD,
                                      REDISMODULE_SUBEVENT_REPL_ASYNC_LOAD_ABORTED,
                                      NULL);

                disklessLoadDiscardTempDb(diskless_load_tempDb);
                functionsLibCtxFree(temp_functions_lib_ctx);
                serverLog(LL_NOTICE, "MASTER <-> REPLICA sync: Discarding temporary DB in background");
            } else {
                /* Remove the half-loaded data in case we started with an empty replica. */
                emptyData(-1,empty_db_flags,replicationEmptyDbCallback);
            }

            /* Note that there's no point in restarting the AOF on SYNC
             * failure, it'll be restarted when sync succeeds or the replica
             * gets promoted. */
            /* 注意在同步失败时重启 AOF 是没有意义的。我们需要在同步成功或者副本被提升为主节点后载重启 AOF */
            return;
        }

        /* RDB loading succeeded if we reach this point. */
        /* 代码执行到此处说明 RDB 文件已经加载完成 */
        if (server.repl_diskless_load == REPL_DISKLESS_LOAD_SWAPDB) {
            /* 进行切换数据库操作 */

            /* We will soon swap main db with tempDb and replicas will start
             * to apply data from new master, we must discard the cached
             * master structure and force resync of sub-replicas. */
            /* 使用加载了新数据的 tempDB 替换主数据库。我们必须丢掉 cached_master
             * 并且强制我们的次级子节点重新同步 */
            replicationAttachToNewMaster();

            serverLog(LL_NOTICE, "MASTER <-> REPLICA sync: Swapping active DB with loaded DB");
            swapMainDbWithTempDb(diskless_load_tempDb);

            /* swap existing functions ctx with the temporary one */
            functionsLibCtxSwapWithCurrent(temp_functions_lib_ctx);

            moduleFireServerEvent(REDISMODULE_EVENT_REPL_ASYNC_LOAD,
                        REDISMODULE_SUBEVENT_REPL_ASYNC_LOAD_COMPLETED,
                        NULL);

            /* Delete the old db as it's useless now. */
            /* 删除已经无用的旧数据库 */
            disklessLoadDiscardTempDb(diskless_load_tempDb);
            serverLog(LL_NOTICE, "MASTER <-> REPLICA sync: Discarding old DB in background");
        }

        /* Inform about db change, as replication was diskless and didn't cause a save. */
        /* 因为无盘加载不会更新 RDB 文件，通知数据库已经改变（用于判断是否要重新保存 RDB 文件）*/
        server.dirty++;

        stopLoading(1);

        /* Cleanup and restore the socket to the original state to continue
         * with the normal replication. */
        /* 清理并恢复 socket 状态（恢复为 Non-Blocking IO）, 并且继续接收后续的同步数据 */
        rioFreeConn(&rdb, NULL);
        connNonBlock(conn);
        connRecvTimeout(conn,0);
    } else {
        /* 从 RDB 临时文件加载数据 */
        /* Make sure the new file (also used for persistence) is fully synced
         * (not covered by earlier calls to rdb_fsync_range). */
        /* 确保 RDB 文件已经完成了 fsync */
        if (fsync(server.repl_transfer_fd) == -1) {
            serverLog(LL_WARNING,
                "Failed trying to sync the temp DB to disk in "
                "MASTER <-> REPLICA synchronization: %s",
                strerror(errno));
            cancelReplicationHandshake(1);
            return;
        }

        /* Rename rdb like renaming rewrite aof asynchronously. */
        /* 重命名 RDB 文件，用从主节点接收到 RDB 文件代替当前实例的 RDB 文件 */
        int old_rdb_fd = open(server.rdb_filename,O_RDONLY|O_NONBLOCK);
        if (rename(server.repl_transfer_tmpfile,server.rdb_filename) == -1) {
            serverLog(LL_WARNING,
                "Failed trying to rename the temp DB into %s in "
                "MASTER <-> REPLICA synchronization: %s",
                server.rdb_filename, strerror(errno));
            cancelReplicationHandshake(1);
            if (old_rdb_fd != -1) close(old_rdb_fd);
            return;
        }
        /* Close old rdb asynchronously. */
        /* 异步关闭旧 rdb 文件句柄 */
        if (old_rdb_fd != -1) bioCreateCloseJob(old_rdb_fd);

<<<<<<< HEAD
        /* 加载 RDB 文件 */
=======
        /* Sync the directory to ensure rename is persisted */
        if (fsyncFileDir(server.rdb_filename) == -1) {
            serverLog(LL_WARNING,
                "Failed trying to sync DB directory %s in "
                "MASTER <-> REPLICA synchronization: %s",
                server.rdb_filename, strerror(errno));
            cancelReplicationHandshake(1);
            return;
        }

>>>>>>> 76b9c13d
        if (rdbLoad(server.rdb_filename,&rsi,RDBFLAGS_REPLICATION) != C_OK) {
            serverLog(LL_WARNING,
                "Failed trying to load the MASTER synchronization "
                "DB from disk: %s", strerror(errno));
            cancelReplicationHandshake(1);
            if (server.rdb_del_sync_files && allPersistenceDisabled()) {
                serverLog(LL_NOTICE,"Removing the RDB file obtained from "
                                    "the master. This replica has persistence "
                                    "disabled");
                bg_unlink(server.rdb_filename);
            }
            /* Note that there's no point in restarting the AOF on sync failure,
               it'll be restarted when sync succeeds or replica promoted. */
            /* 注意在同步失败时重启 AOF 是没有意义的。我们需要在同步成功或者副本被提升为主节点后载重启 AOF */
            return;
        }

        /* Cleanup. */
        /* 清理各种临时文件和fd */
        if (server.rdb_del_sync_files && allPersistenceDisabled()) {
            serverLog(LL_NOTICE,"Removing the RDB file obtained from "
                                "the master. This replica has persistence "
                                "disabled");
            bg_unlink(server.rdb_filename);
        }

        zfree(server.repl_transfer_tmpfile);
        close(server.repl_transfer_fd);
        server.repl_transfer_fd = -1;
        server.repl_transfer_tmpfile = NULL;
    }

    /* Final setup of the connected slave <- master link */
    /* 最后设置 server.master 保存与主节点之间的链接 */
    replicationCreateMasterClient(server.repl_transfer_s,rsi.repl_stream_db);
    server.repl_state = REPL_STATE_CONNECTED;
    server.repl_down_since = 0;

    /* Fire the master link modules event. */
    /* 发送与主节点连接相关的事件 */
    moduleFireServerEvent(REDISMODULE_EVENT_MASTER_LINK_CHANGE,
                          REDISMODULE_SUBEVENT_MASTER_LINK_UP,
                          NULL);

    /* After a full resynchronization we use the replication ID and
     * offset of the master. The secondary ID / offset are cleared since
     * we are starting a new history. */
    /* 在执行全量同步后将主节点的 replid 和偏移量作为自己的 replid 和偏移量。
     * 并清空 replid2 和对应的偏移量。 replid2 的作用可以参考 server.h 中 redisServer 中 
     * replid2 字段注释 
     */
    memcpy(server.replid,server.master->replid,sizeof(server.replid));
    server.master_repl_offset = server.master->reploff;
    clearReplicationId2();

    /* Let's create the replication backlog if needed. Slaves need to
     * accumulate the backlog regardless of the fact they have sub-slaves
     * or not, in order to behave correctly if they are promoted to
     * masters after a failover. */
    /* 创建复制积压缓冲区。 作为子节点不管我们是否有次级子节点我们都需要积累复制积压数据，
     * 以便在发生故障后被提升为主节点后可以正常支持复制 */
    if (server.repl_backlog == NULL) createReplicationBacklog();
    serverLog(LL_NOTICE, "MASTER <-> REPLICA sync: Finished with success");

    if (server.supervised_mode == SUPERVISED_SYSTEMD) {
        redisCommunicateSystemd("STATUS=MASTER <-> REPLICA sync: Finished with success. Ready to accept connections in read-write mode.\n");
    }

    /* Send the initial ACK immediately to put this replica in online state. */
    /* 立即向主节点发送 REPLCONF ACK 命令。一方面要求主节点发送我们在全量同步过程中新产生的数据
     * 另一方面更新我们在主节点侧的延迟状态 */
    if (usemark) replicationSendAck();

    /* Restart the AOF subsystem now that we finished the sync. This
     * will trigger an AOF rewrite, and when done will start appending
     * to the new file. */
    /* 既然我们已经完成同步那么可以重启 AOF 功能。我们首先会进行一次 AOF 重写，
     * 在重写结束后就可以正常地把命令追加到新文件上*/
    if (server.aof_enabled) restartAOFAfterSYNC();
    return;

error:
    cancelReplicationHandshake(1);
    return;
}

char *receiveSynchronousResponse(connection *conn) {
    char buf[256];
    /* Read the reply from the server. */
    if (connSyncReadLine(conn,buf,sizeof(buf),server.repl_syncio_timeout*1000) == -1)
    {
        serverLog(LL_WARNING, "Failed to read response from the server: %s", strerror(errno));
        return NULL;
    }
    server.repl_transfer_lastio = server.unixtime;
    return sdsnew(buf);
}

/* Send a pre-formatted multi-bulk command to the connection. */
char* sendCommandRaw(connection *conn, sds cmd) {
    if (connSyncWrite(conn,cmd,sdslen(cmd),server.repl_syncio_timeout*1000) == -1) {
        return sdscatprintf(sdsempty(),"-Writing to master: %s",
                connGetLastError(conn));
    }
    return NULL;
}

/* Compose a multi-bulk command and send it to the connection.
 * Used to send AUTH and REPLCONF commands to the master before starting the
 * replication.
 *
 * Takes a list of char* arguments, terminated by a NULL argument.
 *
 * The command returns an sds string representing the result of the
 * operation. On error the first byte is a "-".
 */
char *sendCommand(connection *conn, ...) {
    va_list ap;
    sds cmd = sdsempty();
    sds cmdargs = sdsempty();
    size_t argslen = 0;
    char *arg;

    /* Create the command to send to the master, we use redis binary
     * protocol to make sure correct arguments are sent. This function
     * is not safe for all binary data. */
    va_start(ap,conn);
    while(1) {
        arg = va_arg(ap, char*);
        if (arg == NULL) break;
        cmdargs = sdscatprintf(cmdargs,"$%zu\r\n%s\r\n",strlen(arg),arg);
        argslen++;
    }

    cmd = sdscatprintf(cmd,"*%zu\r\n",argslen);
    cmd = sdscatsds(cmd,cmdargs);
    sdsfree(cmdargs);

    va_end(ap);
    char* err = sendCommandRaw(conn, cmd);
    sdsfree(cmd);
    if(err)
        return err;
    return NULL;
}

/* Compose a multi-bulk command and send it to the connection. 
 * Used to send AUTH and REPLCONF commands to the master before starting the
 * replication.
 *
 * argv_lens is optional, when NULL, strlen is used.
 *
 * The command returns an sds string representing the result of the
 * operation. On error the first byte is a "-".
 */
char *sendCommandArgv(connection *conn, int argc, char **argv, size_t *argv_lens) {
    sds cmd = sdsempty();
    char *arg;
    int i;

    /* Create the command to send to the master. */
    cmd = sdscatfmt(cmd,"*%i\r\n",argc);
    for (i=0; i<argc; i++) {
        int len;
        arg = argv[i];
        len = argv_lens ? argv_lens[i] : strlen(arg);
        cmd = sdscatfmt(cmd,"$%i\r\n",len);
        cmd = sdscatlen(cmd,arg,len);
        cmd = sdscatlen(cmd,"\r\n",2);
    }
    char* err = sendCommandRaw(conn, cmd);
    sdsfree(cmd);
    if (err)
        return err;
    return NULL;
}

/* Try a partial resynchronization with the master if we are about to reconnect.
 * If there is no cached master structure, at least try to issue a
 * "PSYNC ? -1" command in order to trigger a full resync using the PSYNC
 * command in order to obtain the master replid and the master replication
 * global offset.
 *
 * This function is designed to be called from syncWithMaster(), so the
 * following assumptions are made:
 *
 * 1) We pass the function an already connected socket "fd".
 * 2) This function does not close the file descriptor "fd". However in case
 *    of successful partial resynchronization, the function will reuse
 *    'fd' as file descriptor of the server.master client structure.
 *
 * The function is split in two halves: if read_reply is 0, the function
 * writes the PSYNC command on the socket, and a new function call is
 * needed, with read_reply set to 1, in order to read the reply of the
 * command. This is useful in order to support non blocking operations, so
 * that we write, return into the event loop, and read when there are data.
 *
 * When read_reply is 0 the function returns PSYNC_WRITE_ERR if there
 * was a write error, or PSYNC_WAIT_REPLY to signal we need another call
 * with read_reply set to 1. However even when read_reply is set to 1
 * the function may return PSYNC_WAIT_REPLY again to signal there were
 * insufficient data to read to complete its work. We should re-enter
 * into the event loop and wait in such a case.
 *
 * The function returns:
 *
 * PSYNC_CONTINUE: If the PSYNC command succeeded and we can continue.
 * PSYNC_FULLRESYNC: If PSYNC is supported but a full resync is needed.
 *                   In this case the master replid and global replication
 *                   offset is saved.
 * PSYNC_NOT_SUPPORTED: If the server does not understand PSYNC at all and
 *                      the caller should fall back to SYNC.
 * PSYNC_WRITE_ERROR: There was an error writing the command to the socket.
 * PSYNC_WAIT_REPLY: Call again the function with read_reply set to 1.
 * PSYNC_TRY_LATER: Master is currently in a transient error condition.
 *
 * Notable side effects:
 *
 * 1) As a side effect of the function call the function removes the readable
 *    event handler from "fd", unless the return value is PSYNC_WAIT_REPLY.
 * 2) server.master_initial_offset is set to the right value according
 *    to the master reply. This will be used to populate the 'server.master'
 *    structure replication offset.
 */

/* 尝试与主节点进行部分同步。
 * 如果没有 cached_master 结构体则发送 PSYNC ? -1 命令尝试进行全量同步
 * 并获得主节点的 replid 以及全局复制偏移量。
 * 
 * 这个函数设计上只会被 syncWithMaster() 调用，所以我们做出如下约定：
 * 
 *  1) 我们给这个函数传递一个已经连接的 socket 的 fd
 *  2) 这个函数不会关闭 fd。 在成功进行部分同步时，这个函数会重用 fd 作为 server.master 中的文件描述符。
 * 
 * 这个函数分为两个部分：如果 read_reply 为 0，它会通过 socket 发送一个 PSYNC 命令。
 * 此时需要将 read_reply 设为 1 并再调用一次这个函数来接收 PSYNC 命令的响应。 
 * 这样设计是为了支持非阻塞操作：发送命令 -> 返回 event loop -> 收到数据后进行读取。
 * 
 * 在 read_reply 为 0 时，本函数返回 PSYNC_WRITE_ERR 表示发送命令时遇到了错误，
 * 返回 PSYNC_WAIT_REPLY 表示发送成功。在返回 PSYNC_WAIT_REPLY 时
 * 需要将 read_reply 设为 1 并再调用一次这个函数来接收响应。即使 read_reply 为 1 这个函数也可能返回 PSYNC_WAIT_REPLY 
 * 表示只收到了部分数据，此时我们返回 event loop 并等待后续数据。
 * 
 * 函数返回值：
 * PSYNC_CONTINUE： PSYNC 命令成功完成，我们可以继续
 * PSYNC_FULLRESYNC：主节点支持 PSYNC 但是此时需要进行一次全量同步。这种情况下已经我们存储了主节点的 replid 和复制偏移量。
 * PSYNC_NOT_SUPPORTED：主节点不支持 PSYNC 需要回退到 SYNC
 * PSYNC_WRITE_ERROR: 通过 socket 发送命令时遇到了错误
 * PSYNC_WAIT_REPLY： 发送成功，需要将 read_reply 设为 1 再调用一次来处理 PSYNC 命令的响应
 * PSYNC_TRY_LATER： 主节点暂时故障
 * 
 * 需要注意的副作用：
 * 1）除了返回 PSYNC_WAIT_REPLY 时，其它情况下本函数会移除 fd 上的可读事件
 * 2）将根据主节点的返回值设置 server.master_initial_offset 字段
 */

#define PSYNC_WRITE_ERROR 0
#define PSYNC_WAIT_REPLY 1
#define PSYNC_CONTINUE 2
#define PSYNC_FULLRESYNC 3
#define PSYNC_NOT_SUPPORTED 4
#define PSYNC_TRY_LATER 5
int slaveTryPartialResynchronization(connection *conn, int read_reply) {
    char *psync_replid;
    char psync_offset[32];
    sds reply;

    /* Writing half */
    /* 发送命令部分 */
    if (!read_reply) {
        /* Initially set master_initial_offset to -1 to mark the current
         * master replid and offset as not valid. Later if we'll be able to do
         * a FULL resync using the PSYNC command we'll set the offset at the
         * right value, so that this information will be propagated to the
         * client structure representing the master into server.master. */
        /* 首先将 master_initial_offset 设为 -1 表示现在主节点的 replid 和复制偏移量不可用。
         * 我们使用 PSYNC 完成全量同步后再将复制偏移量设为正确的值，以便将这些信息传递到
         * 代表主服务器的 server.master 结构中
         */
        server.master_initial_offset = -1;

        /* 与原主节点重连时 cached_master != null, 连接新的主节点时 cached_master 为空 */
        if (server.cached_master) { 
            /* 重连，尝试进行部分同步 */
            psync_replid = server.cached_master->replid;
            snprintf(psync_offset,sizeof(psync_offset),"%lld", server.cached_master->reploff+1);
            serverLog(LL_NOTICE,"Trying a partial resynchronization (request %s:%s).", psync_replid, psync_offset);
        } else {
            /* 使用 `PSYNC ? -1` 命令连接新的主节点 */
            serverLog(LL_NOTICE,"Partial resynchronization not possible (no cached master)");
            psync_replid = "?";
            memcpy(psync_offset,"-1",3);
        }

        /* Issue the PSYNC command, if this is a master with a failover in
         * progress then send the failover argument to the replica to cause it
         * to become a master */
        /* 如果主节点正在进行故障转移, 则向副本发送 FAILOVER 参数使它成为主节点。FAILOVER 参数作用请看 syncCommand() */
        if (server.failover_state == FAILOVER_IN_PROGRESS) {
            reply = sendCommand(conn,"PSYNC",psync_replid,psync_offset,"FAILOVER",NULL);
        } else {
            reply = sendCommand(conn,"PSYNC",psync_replid,psync_offset,NULL);
        }

        if (reply != NULL) {
            serverLog(LL_WARNING,"Unable to send PSYNC to master: %s",reply);
            sdsfree(reply);
            connSetReadHandler(conn, NULL);
            return PSYNC_WRITE_ERROR;
        }
        return PSYNC_WAIT_REPLY;
    }

    /* Reading half */
    /* 接收 PSYNC 命令响应 */
    reply = receiveSynchronousResponse(conn);
    /* Master did not reply to PSYNC */
    if (reply == NULL) {
        connSetReadHandler(conn, NULL);
        serverLog(LL_WARNING, "Master did not reply to PSYNC, will try later");
        return PSYNC_TRY_LATER;
    }

    if (sdslen(reply) == 0) {
        /* The master may send empty newlines after it receives PSYNC
         * and before to reply, just to keep the connection alive. */
        /* 主节点可能为了保持连接存活而发送了一些换行符 */
        sdsfree(reply);
        return PSYNC_WAIT_REPLY;
    }

    connSetReadHandler(conn, NULL);

    if (!strncmp(reply,"+FULLRESYNC",11)) {
        /* 返回 +FULLRESYNC 进行全量同步 */
        char *replid = NULL, *offset = NULL;

        /* FULL RESYNC, parse the reply in order to extract the replid
         * and the replication offset. */
        /* 解析返回值获得 replid 和复制偏移量 */
        replid = strchr(reply,' ');
        if (replid) {
            replid++;
            offset = strchr(replid,' ');
            if (offset) offset++;
        }
        if (!replid || !offset || (offset-replid-1) != CONFIG_RUN_ID_SIZE) {
            serverLog(LL_WARNING,
                "Master replied with wrong +FULLRESYNC syntax.");
            /* This is an unexpected condition, actually the +FULLRESYNC
             * reply means that the master supports PSYNC, but the reply
             * format seems wrong. To stay safe we blank the master
             * replid to make sure next PSYNCs will fail. */
            /* 这是一个意外情况，实际上返回 +FULLRESYNC 表示主节点支持 PSYNC 命令，但是返回的结果却不正确。
             * 为了保证安全我们将 replid 清空，确保之后所有 PSYNC 命令都会失败*/
            memset(server.master_replid,0,CONFIG_RUN_ID_SIZE+1); /* server.master_replid 是 C 风格字符串，以 \0 结尾，所以 size 要加1 */
        } else {
            /* 将 replid 和 offset 存下来 */
            memcpy(server.master_replid, replid, offset-replid-1);
            server.master_replid[CONFIG_RUN_ID_SIZE] = '\0';
            server.master_initial_offset = strtoll(offset,NULL,10);
            serverLog(LL_NOTICE,"Full resync from master: %s:%lld",
                server.master_replid,
                server.master_initial_offset);
        }
        sdsfree(reply);
        return PSYNC_FULLRESYNC;
    }

    if (!strncmp(reply,"+CONTINUE",9)) {
        /* Partial resync was accepted. */
        /* 进行部分同步 */
        serverLog(LL_NOTICE,
            "Successful partial resynchronization with master.");

        /* Check the new replication ID advertised by the master. If it
         * changed, we need to set the new ID as primary ID, and set
         * secondary ID as the old master ID up to the current offset, so
         * that our sub-slaves will be able to PSYNC with us after a
         * disconnection. */
        /* 检查主节点发来的新 replid。如果它改变了我们需要将新 ID 设为主 ID(server.replid), 
         * 原来的 ID 设为次要 ID(server.replid2)，当前的复制偏移量存入 second_replid_offset，
         * 这样我们的次级子节点在重连我们时就可以进行部分同步了
         */
        char *start = reply+10;
        char *end = reply+9;
        while(end[0] != '\r' && end[0] != '\n' && end[0] != '\0') end++;
        if (end-start == CONFIG_RUN_ID_SIZE) {
            char new[CONFIG_RUN_ID_SIZE+1];
            memcpy(new,start,CONFIG_RUN_ID_SIZE);
            new[CONFIG_RUN_ID_SIZE] = '\0';

            if (strcmp(new,server.cached_master->replid)) {
                /* Master ID changed. */
                /* 主节点的复制 ID 改变了 */
                serverLog(LL_WARNING,"Master replication ID changed to %s",new);

                /* Set the old ID as our ID2, up to the current offset+1. */
                /* 主节点的旧 ID 设为 ID2, 最大偏移量为当前偏移量+1 */
                memcpy(server.replid2,server.cached_master->replid,
                    sizeof(server.replid2));
                server.second_replid_offset = server.master_repl_offset+1;

                /* Update the cached master ID and our own primary ID to the
                 * new one. */
                /* 将 cached_master 中的 replid 和我们主复制 ID 更新为新的 */
                memcpy(server.replid,new,sizeof(server.replid));
                memcpy(server.cached_master->replid,new,sizeof(server.replid));

                /* Disconnect all the sub-slaves: they need to be notified. */
                /* 与所有次级子节点断开连接，并通知他们。次级子节点可能需要重新进行全量同步 */
                disconnectSlaves();
            }
        }

        /* Setup the replication to continue. */
        sdsfree(reply);
        replicationResurrectCachedMaster(conn);

        /* If this instance was restarted and we read the metadata to
         * PSYNC from the persistence file, our replication backlog could
         * be still not initialized. Create it. */
        /*
         * 如果当前实例重启并且我们在持久化文件中读到了 PSYNC, 此时复制积压缓冲区可能是空的需要创建
         */
        if (server.repl_backlog == NULL) createReplicationBacklog();
        return PSYNC_CONTINUE;
    }

    /* If we reach this point we received either an error (since the master does
     * not understand PSYNC or because it is in a special state and cannot
     * serve our request), or an unexpected reply from the master.
     *
     * Return PSYNC_NOT_SUPPORTED on errors we don't understand, otherwise
     * return PSYNC_TRY_LATER if we believe this is a transient error. */
    /* 如果代码执行到这里我们要么遇到了一个错误要么主节点返回了意外的响应。
     * 我们可能遇到的错误可能是主节点无法理解 PSYNC 命令或者主节点暂时无法处理我们的请求。
     * 
     * 返回 PSYNC_NOT_SUPPORTED 表示主节点无法理解 PSYNC, 
     * 返回 PSYNC_TRY_LATER 表示主节点暂时故障
     */
    if (!strncmp(reply,"-NOMASTERLINK",13) ||
        !strncmp(reply,"-LOADING",8))
    {
        serverLog(LL_NOTICE,
            "Master is currently unable to PSYNC "
            "but should be in the future: %s", reply);
        sdsfree(reply);
        return PSYNC_TRY_LATER;
    }

    if (strncmp(reply,"-ERR",4)) {
        /* 返回的不是错误响应，记录这个意外事件 */
        /* If it's not an error, log the unexpected event. */
        serverLog(LL_WARNING,
            "Unexpected reply to PSYNC from master: %s", reply);
    } else {
        /* 主节点不支持 PSYNC 或者返回其它错误 */
        serverLog(LL_NOTICE,
            "Master does not support PSYNC or is in "
            "error state (reply: %s)", reply);
    }
    sdsfree(reply);
    return PSYNC_NOT_SUPPORTED;
}

/* This handler fires when the non blocking connect was able to
 * establish a connection with the master. */
/* 当与主节点建立非阻塞连接后，本函数会被调用 
 * 本函数会负责与主节点完成同步参数的协商（鉴权、是否使用无盘同步、是否使用部分同步、接收 replid 等），
 * 并在全量同步时异步下载主节点发来的 RDB 文件 */
void syncWithMaster(connection *conn) {
    char tmpfile[256], *err = NULL;
    int dfd = -1, maxtries = 5;
    int psync_result;

    /* If this event fired after the user turned the instance into a master
     * with SLAVEOF NO ONE we must just return ASAP. */
    /* 如果用户使用了 SLAVEOF NO ONE 来将当前实例转变为主节点后本函数被回调，我们要尽快返回 */
    if (server.repl_state == REPL_STATE_NONE) {
        connClose(conn);
        return;
    }

    /* Check for errors in the socket: after a non blocking connect() we
     * may find that the socket is in error state. */
    /* 在调用非阻塞的 connect() 之后 socket 可能处于错误状态，检查 socket 的报错 */
    if (connGetState(conn) != CONN_STATE_CONNECTED) {
        serverLog(LL_WARNING,"Error condition on socket for SYNC: %s",
                connGetLastError(conn));
        goto error;
    }

    /* Send a PING to check the master is able to reply without errors. */
    /* 向主节点发送一个 PING 消息，检查主节点是否能够正常响应 */
    if (server.repl_state == REPL_STATE_CONNECTING) {
        serverLog(LL_NOTICE,"Non blocking connect for SYNC fired the event.");
        /* Delete the writable event so that the readable event remains
         * registered and we can wait for the PONG reply. */
        /* 清除连接上的可写事件保留可读事件，这样我们可以等待收到 PONG 响应再次回调本函数 */
        connSetReadHandler(conn, syncWithMaster);
        connSetWriteHandler(conn, NULL);
        server.repl_state = REPL_STATE_RECEIVE_PING_REPLY;
        /* Send the PING, don't check for errors at all, we have the timeout
         * that will take care about this. */
        /* 发送 PING 消息，不需要检查报错。我们的 timeout 机制会处理错误 */
        err = sendCommand(conn,"PING",NULL);
        if (err) goto write_error;
        return;
    }

    /* Receive the PONG command. */
    /* 收到 PONG 消息 */
    if (server.repl_state == REPL_STATE_RECEIVE_PING_REPLY) {
        err = receiveSynchronousResponse(conn);

        /* The master did not reply */
        if (err == NULL) goto no_response_error;

        /* We accept only two replies as valid, a positive +PONG reply
         * (we just check for "+") or an authentication error.
         * Note that older versions of Redis replied with "operation not
         * permitted" instead of using a proper error code, so we test
         * both. */
        /* 我们只接受两种响应：+PONG 或者鉴权失败。
         * 注意旧版的 Redis 会返回 operation not permitted 而不是正确的错误码
         */
        if (err[0] != '+' &&
            strncmp(err,"-NOAUTH",7) != 0 &&
            strncmp(err,"-NOPERM",7) != 0 &&
            strncmp(err,"-ERR operation not permitted",28) != 0)
        {
            serverLog(LL_WARNING,"Error reply to PING from master: '%s'",err);
            sdsfree(err);
            goto error;
        } else {
            serverLog(LL_NOTICE,
                "Master replied to PING, replication can continue...");
        }
        sdsfree(err);
        err = NULL;
        server.repl_state = REPL_STATE_SEND_HANDSHAKE;
    }

    if (server.repl_state == REPL_STATE_SEND_HANDSHAKE) {
        /* AUTH with the master if required. */
        /* 如果需要鉴权，则向主节点发送 AUTH 命令 */
        if (server.masterauth) {
            char *args[3] = {"AUTH",NULL,NULL};
            size_t lens[3] = {4,0,0};
            int argc = 1;
            if (server.masteruser) {
                args[argc] = server.masteruser;
                lens[argc] = strlen(server.masteruser);
                argc++;
            }
            args[argc] = server.masterauth;
            lens[argc] = sdslen(server.masterauth);
            argc++;
            err = sendCommandArgv(conn, argc, args, lens);
            if (err) goto write_error;
        }

        /* Set the slave port, so that Master's INFO command can list the
         * slave listening port correctly. */
        /* 通过 REPLCONF 命令向主节点设置从节点的端口号，这样主节点的 INFO 命令才能给出正确从节点监听端口 */
        {
            int port;
            if (server.slave_announce_port)
                port = server.slave_announce_port;
            else if (server.tls_replication && server.tls_port)
                port = server.tls_port;
            else
                port = server.port;
            sds portstr = sdsfromlonglong(port);
            err = sendCommand(conn,"REPLCONF",
                    "listening-port",portstr, NULL);
            sdsfree(portstr);
            if (err) goto write_error;
        }

        /* Set the slave ip, so that Master's INFO command can list the
         * slave IP address port correctly in case of port forwarding or NAT.
         * Skip REPLCONF ip-address if there is no slave-announce-ip option set. */
        /* 设置从节点 ip，使主节点的 INFO 命令即使在从节点经过了 NAT 端口转发之后还可以正确列出从节点的地址。
         * 如果没有设置 slave-announce-ip 选项就跳过这个步骤
        */
        if (server.slave_announce_ip) {
            err = sendCommand(conn,"REPLCONF",
                    "ip-address",server.slave_announce_ip, NULL);
            if (err) goto write_error;
        }

        /* Inform the master of our (slave) capabilities.
         *
         * EOF: supports EOF-style RDB transfer for diskless replication.
         * PSYNC2: supports PSYNC v2, so understands +CONTINUE <new repl ID>.
         *
         * The master will ignore capabilities it does not understand. */
        /* 发送 REPLCONF capa 命令通知主节点我们（从节点）支持的能力
         * EOF: 支持无磁盘化主从复制
         * PSYNC2: 支持 PSYNC2, 部分复制使用 replid 代替 runid 作为判断依据
         * 
         * 主节点会忽略它不理解的能力
        */
        err = sendCommand(conn,"REPLCONF",
                "capa","eof","capa","psync2",NULL);
        if (err) goto write_error;

        server.repl_state = REPL_STATE_RECEIVE_AUTH_REPLY;
        return;
    }

    if (server.repl_state == REPL_STATE_RECEIVE_AUTH_REPLY && !server.masterauth)
        server.repl_state = REPL_STATE_RECEIVE_PORT_REPLY;

    /* Receive AUTH reply. */
    /* 接受 AUTH 命令的响应 */
    if (server.repl_state == REPL_STATE_RECEIVE_AUTH_REPLY) {
        err = receiveSynchronousResponse(conn);
        if (err == NULL) goto no_response_error;
        if (err[0] == '-') {
            serverLog(LL_WARNING,"Unable to AUTH to MASTER: %s",err);
            sdsfree(err);
            goto error;
        }
        sdsfree(err);
        err = NULL;
        server.repl_state = REPL_STATE_RECEIVE_PORT_REPLY;
        return;
    }

    /* Receive REPLCONF listening-port reply. */
    /* 接收 REPLCONF listening-port 命令的响应 */
    if (server.repl_state == REPL_STATE_RECEIVE_PORT_REPLY) {
        err = receiveSynchronousResponse(conn);
        if (err == NULL) goto no_response_error;
        /* Ignore the error if any, not all the Redis versions support
         * REPLCONF listening-port. */
        /* 因为有些主节点的 Redis 版本不支持 REPLCONF listening-port 命令，所以可以忽略主节点返回的错误 */
        if (err[0] == '-') {
            serverLog(LL_NOTICE,"(Non critical) Master does not understand "
                                "REPLCONF listening-port: %s", err);
        }
        sdsfree(err);
        server.repl_state = REPL_STATE_RECEIVE_IP_REPLY;
        return;
    }

    if (server.repl_state == REPL_STATE_RECEIVE_IP_REPLY && !server.slave_announce_ip)
        server.repl_state = REPL_STATE_RECEIVE_CAPA_REPLY;

    /* Receive REPLCONF ip-address reply. */
    /* 接受 REPLCONF ip-address 命令的响应 */
    if (server.repl_state == REPL_STATE_RECEIVE_IP_REPLY) {
        err = receiveSynchronousResponse(conn);
        if (err == NULL) goto no_response_error;
        /* Ignore the error if any, not all the Redis versions support
         * REPLCONF ip-address. */
        /* 如果主节点的版本不支持 REPLCONF ip-address 命令，则忽略返回的错误 */
        if (err[0] == '-') {
            serverLog(LL_NOTICE,"(Non critical) Master does not understand "
                                "REPLCONF ip-address: %s", err);
        }
        sdsfree(err);
        server.repl_state = REPL_STATE_RECEIVE_CAPA_REPLY;
        return;
    }

    /* Receive CAPA reply. */
    /* 接受 REPLCONF capa 命令的响应 */
    if (server.repl_state == REPL_STATE_RECEIVE_CAPA_REPLY) {
        err = receiveSynchronousResponse(conn);
        if (err == NULL) goto no_response_error;
        /* Ignore the error if any, not all the Redis versions support
         * REPLCONF capa. */
        /* 如果主节点的版本不支持 REPLCONF capa 命令，则忽略返回的错误 */
        if (err[0] == '-') {
            serverLog(LL_NOTICE,"(Non critical) Master does not understand "
                                  "REPLCONF capa: %s", err);
        }
        sdsfree(err);
        err = NULL;
        server.repl_state = REPL_STATE_SEND_PSYNC;
    }

    /* Try a partial resynchronization. If we don't have a cached master
     * slaveTryPartialResynchronization() will at least try to use PSYNC
     * to start a full resynchronization so that we get the master replid
     * and the global offset, to try a partial resync at the next
     * reconnection attempt. */
    /* 尝试进行部分同步
     * 如果 cached_master 为空（即未与主节点进行过同步），slaveTryPartialResynchronization() 会尝试使用
     * PSYNC 进行一次全量同步使得我们可以获得主节点的 replid 和复制偏移量，
     * 在下次连接断开尝试重连时就可以尝试部分同步了。
    */
    if (server.repl_state == REPL_STATE_SEND_PSYNC) {
        /* 发送 PSYNC 请求 */
        if (slaveTryPartialResynchronization(conn,0) == PSYNC_WRITE_ERROR) {
            err = sdsnew("Write error sending the PSYNC command.");
            abortFailover("Write error to failover target");
            goto write_error;
        }
        server.repl_state = REPL_STATE_RECEIVE_PSYNC_REPLY;
        return;
    }

    /* If reached this point, we should be in REPL_STATE_RECEIVE_PSYNC_REPLY. */
    /* 断言此时应处于 REPL_STATE_RECEIVE_PSYNC_REPLY 状态，即收到了主节点对 PSYNC 命令的响应 */
    if (server.repl_state != REPL_STATE_RECEIVE_PSYNC_REPLY) {
        serverLog(LL_WARNING,"syncWithMaster(): state machine error, "
                             "state should be RECEIVE_PSYNC but is %d",
                             server.repl_state);
        goto error;
    }

    /* 读取 PSYNC 命令返回值，并决定进行全量同步还是部分同步或者遇到了错误。
     * slaveTryPartialResynchronization 会更新 replid 和复制偏移量等信息，但不会实际接收数据 */
    psync_result = slaveTryPartialResynchronization(conn,1);
    if (psync_result == PSYNC_WAIT_REPLY) return; /* Try again later... */

    /* Check the status of the planned failover. We expect PSYNC_CONTINUE,
     * but there is nothing technically wrong with a full resync which
     * could happen in edge cases. */
    /* 检查是否有故障转移正在进行。
     * 我们期望可以进行部分同步，但在技术上讲在边缘情况下进行全量同步没有任何问题 */
    if (server.failover_state == FAILOVER_IN_PROGRESS) {
        if (psync_result == PSYNC_CONTINUE || psync_result == PSYNC_FULLRESYNC) {
            clearFailoverState();
        } else {
            abortFailover("Failover target rejected psync request");
            return;
        }
    }

    /* If the master is in an transient error, we should try to PSYNC
     * from scratch later, so go to the error path. This happens when
     * the server is loading the dataset or is not connected with its
     * master and so forth. */
    /* 如果主节点暂时发生故障，我们应该稍候尝试进行部分同步，所以跳转到异常处理流程。
     * 这种情况可能发生在主节点正在加载数据集或者它上游的主节点的连接断开 */
    if (psync_result == PSYNC_TRY_LATER) goto error;

    /* Note: if PSYNC does not return WAIT_REPLY, it will take care of
     * uninstalling the read handler from the file descriptor. */
    /* 注意： 如果 psync 没有返回 WAIT_REPLY 那么它将从 fd 上移除 read handler */
    if (psync_result == PSYNC_CONTINUE) {
        serverLog(LL_NOTICE, "MASTER <-> REPLICA sync: Master accepted a Partial Resynchronization.");
        if (server.supervised_mode == SUPERVISED_SYSTEMD) {
            redisCommunicateSystemd("STATUS=MASTER <-> REPLICA sync: Partial Resynchronization accepted. Ready to accept connections in read-write mode.\n");
        }
        return;
    }

    /* Fall back to SYNC if needed. Otherwise psync_result == PSYNC_FULLRESYNC
     * and the server.master_replid and master_initial_offset are
     * already populated. */
    /* 在主节点不支持 PSYNC 时回退到使用 SYNC 命令进行同步 */
    if (psync_result == PSYNC_NOT_SUPPORTED) {
        serverLog(LL_NOTICE,"Retrying with SYNC...");
        if (connSyncWrite(conn,"SYNC\r\n",6,server.repl_syncio_timeout*1000) == -1) {
            serverLog(LL_WARNING,"I/O error writing to MASTER: %s",
                strerror(errno));
            goto error;
        }
    }

    /* 执行到这里说明 psync_result == PSYNC_FULLRESYNC，且 
     * server.master_replid 和 master_initial_offset 已经有值了 */

    /* Prepare a suitable temp file for bulk transfer */
    /* 准备一个临时文件来接收主节点传来的 RDB 文件 */
    if (!useDisklessLoad()) {
        while(maxtries--) {
            snprintf(tmpfile,256,
                "temp-%d.%ld.rdb",(int)server.unixtime,(long int)getpid());
            dfd = open(tmpfile,O_CREAT|O_WRONLY|O_EXCL,0644);
            if (dfd != -1) break;
            sleep(1);
        }
        if (dfd == -1) {
            serverLog(LL_WARNING,"Opening the temp file needed for MASTER <-> REPLICA synchronization: %s",strerror(errno));
            goto error;
        }
        server.repl_transfer_tmpfile = zstrdup(tmpfile);
        server.repl_transfer_fd = dfd;
    }

    /* Setup the non blocking download of the bulk file. */
    /* 异步地下载 RDB 文件 */
    if (connSetReadHandler(conn, readSyncBulkPayload)
            == C_ERR)
    {
        char conninfo[CONN_INFO_LEN];
        serverLog(LL_WARNING,
            "Can't create readable event for SYNC: %s (%s)",
            strerror(errno), connGetInfo(conn, conninfo, sizeof(conninfo)));
        goto error;
    }

    server.repl_state = REPL_STATE_TRANSFER;
    server.repl_transfer_size = -1;
    server.repl_transfer_read = 0;
    server.repl_transfer_last_fsync_off = 0;
    server.repl_transfer_lastio = server.unixtime;
    return;

no_response_error: /* Handle receiveSynchronousResponse() error when master has no reply */
    serverLog(LL_WARNING, "Master did not respond to command during SYNC handshake");
    /* Fall through to regular error handling */

error:
    if (dfd != -1) close(dfd);
    connClose(conn);
    server.repl_transfer_s = NULL;
    if (server.repl_transfer_fd != -1)
        close(server.repl_transfer_fd);
    if (server.repl_transfer_tmpfile)
        zfree(server.repl_transfer_tmpfile);
    server.repl_transfer_tmpfile = NULL;
    server.repl_transfer_fd = -1;
    server.repl_state = REPL_STATE_CONNECT;
    return;

write_error: /* Handle sendCommand() errors. */
    serverLog(LL_WARNING,"Sending command to master in replication handshake: %s", err);
    sdsfree(err);
    goto error;
}


/* 连接主节点并进行主从复制 */
int connectWithMaster(void) {
    server.repl_transfer_s = server.tls_replication ? connCreateTLS() : connCreateSocket();
    /* syncWithMaster() 会负责进行与主节点同步 */
    if (connConnect(server.repl_transfer_s, server.masterhost, server.masterport,
                server.bind_source_addr, syncWithMaster) == C_ERR) {
        serverLog(LL_WARNING,"Unable to connect to MASTER: %s",
                connGetLastError(server.repl_transfer_s));
        connClose(server.repl_transfer_s);
        server.repl_transfer_s = NULL;
        return C_ERR;
    }


    server.repl_transfer_lastio = server.unixtime;
    server.repl_state = REPL_STATE_CONNECTING;
    serverLog(LL_NOTICE,"MASTER <-> REPLICA sync started");
    return C_OK;
}

/* This function can be called when a non blocking connection is currently
 * in progress to undo it.
 * Never call this function directly, use cancelReplicationHandshake() instead.
 */
void undoConnectWithMaster(void) {
    connClose(server.repl_transfer_s);
    server.repl_transfer_s = NULL;
}

/* Abort the async download of the bulk dataset while SYNC-ing with master.
 * Never call this function directly, use cancelReplicationHandshake() instead.
 */
void replicationAbortSyncTransfer(void) {
    serverAssert(server.repl_state == REPL_STATE_TRANSFER);
    undoConnectWithMaster();
    if (server.repl_transfer_fd!=-1) {
        close(server.repl_transfer_fd);
        bg_unlink(server.repl_transfer_tmpfile);
        zfree(server.repl_transfer_tmpfile);
        server.repl_transfer_tmpfile = NULL;
        server.repl_transfer_fd = -1;
    }
}

/* This function aborts a non blocking replication attempt if there is one
 * in progress, by canceling the non-blocking connect attempt or
 * the initial bulk transfer.
 *
 * If there was a replication handshake in progress 1 is returned and
 * the replication state (server.repl_state) set to REPL_STATE_CONNECT.
 *
 * Otherwise zero is returned and no operation is performed at all. */
int cancelReplicationHandshake(int reconnect) {
    if (server.repl_state == REPL_STATE_TRANSFER) {
        replicationAbortSyncTransfer();
        server.repl_state = REPL_STATE_CONNECT;
    } else if (server.repl_state == REPL_STATE_CONNECTING ||
               slaveIsInHandshakeState())
    {
        undoConnectWithMaster();
        server.repl_state = REPL_STATE_CONNECT;
    } else {
        return 0;
    }

    if (!reconnect)
        return 1;

    /* try to re-connect without waiting for replicationCron, this is needed
     * for the "diskless loading short read" test. */
    serverLog(LL_NOTICE,"Reconnecting to MASTER %s:%d after failure",
        server.masterhost, server.masterport);
    connectWithMaster();

    return 1;
}

/* Set replication to the specified master address and port. */
/* 建立与给定地址的主节点之间的主从复制 */
void replicationSetMaster(char *ip, int port) {
    int was_master = server.masterhost == NULL;

    sdsfree(server.masterhost);
    server.masterhost = NULL;
    if (server.master) {
        freeClient(server.master);
    }
    disconnectAllBlockedClients(); /* Clients blocked in master, now slave. */

    /* Setting masterhost only after the call to freeClient since it calls
     * replicationHandleMasterDisconnection which can trigger a re-connect
     * directly from within that call. */
    /* 因为 freeClient 会调用 replicationHandleMasterDisconnection, 而后者会直接触发重连。
     * 所以只有在调用 freeClient 之后才可重新设置 masterHost
     */
    server.masterhost = sdsnew(ip);
    server.masterport = port;

    /* Update oom_score_adj */
    setOOMScoreAdj(-1);

    /* Here we don't disconnect with replicas, since they may hopefully be able
     * to partially resync with us. We will disconnect with replicas and force
     * them to resync with us when changing replid on partially resync with new
     * master, or finishing transferring RDB and preparing loading DB on full
     * sync with new master. */
    /* 因为我们希望从节点可以与我们进行部分同步，所以这里我们不直接与从节点断开连接.
     * 当与新的主节点进行部分同步、全量同步或完成 RDB 传输时 replid 会发生改变，此时我们与从节点断开连接并强制从节点和我们进行全量同步。
     * 注：这条注释解释的是当前节点拥有若干个从节点且当前节点正在尝试成为其它节点的从节点时需要考虑的情况
     */
    cancelReplicationHandshake(0);
    /* Before destroying our master state, create a cached master using
     * our own parameters, to later PSYNC with the new master. */
    /* 在销毁我们的主节点状态之前先使用当前参数创建一个 CachedMaster 对象，以便可以与新主节点进行部分同步 */
    if (was_master) {
        replicationDiscardCachedMaster();
        replicationCacheMasterUsingMyself();
    }

    /* Fire the role change modules event. */
    /* 发送角色变化事件 */
    moduleFireServerEvent(REDISMODULE_EVENT_REPLICATION_ROLE_CHANGED,
                          REDISMODULE_EVENT_REPLROLECHANGED_NOW_REPLICA,
                          NULL);

    /* Fire the master link modules event. */
    /* 发送主节点连接变化事件 */
    if (server.repl_state == REPL_STATE_CONNECTED)
        moduleFireServerEvent(REDISMODULE_EVENT_MASTER_LINK_CHANGE,
                              REDISMODULE_SUBEVENT_MASTER_LINK_DOWN,
                              NULL);

    server.repl_state = REPL_STATE_CONNECT;
    serverLog(LL_NOTICE,"Connecting to MASTER %s:%d",
        server.masterhost, server.masterport);
    /* 与主节点建立连接并进行主从复制 */
    connectWithMaster();
}

/* Cancel replication, setting the instance as a master itself. */
void replicationUnsetMaster(void) {
    if (server.masterhost == NULL) return; /* Nothing to do. */

    /* Fire the master link modules event. */
    if (server.repl_state == REPL_STATE_CONNECTED)
        moduleFireServerEvent(REDISMODULE_EVENT_MASTER_LINK_CHANGE,
                              REDISMODULE_SUBEVENT_MASTER_LINK_DOWN,
                              NULL);

    /* Clear masterhost first, since the freeClient calls
     * replicationHandleMasterDisconnection which can attempt to re-connect. */
    sdsfree(server.masterhost);
    server.masterhost = NULL;
    if (server.master) freeClient(server.master);
    replicationDiscardCachedMaster();
    cancelReplicationHandshake(0);
    /* When a slave is turned into a master, the current replication ID
     * (that was inherited from the master at synchronization time) is
     * used as secondary ID up to the current offset, and a new replication
     * ID is created to continue with a new replication history. */
    shiftReplicationId();
    /* Disconnecting all the slaves is required: we need to inform slaves
     * of the replication ID change (see shiftReplicationId() call). However
     * the slaves will be able to partially resync with us, so it will be
     * a very fast reconnection. */
    disconnectSlaves();
    server.repl_state = REPL_STATE_NONE;

    /* We need to make sure the new master will start the replication stream
     * with a SELECT statement. This is forced after a full resync, but
     * with PSYNC version 2, there is no need for full resync after a
     * master switch. */
    server.slaveseldb = -1;

    /* Update oom_score_adj */
    setOOMScoreAdj(-1);

    /* Once we turn from slave to master, we consider the starting time without
     * slaves (that is used to count the replication backlog time to live) as
     * starting from now. Otherwise the backlog will be freed after a
     * failover if slaves do not connect immediately. */
    server.repl_no_slaves_since = server.unixtime;
    
    /* Reset down time so it'll be ready for when we turn into replica again. */
    server.repl_down_since = 0;

    /* Fire the role change modules event. */
    moduleFireServerEvent(REDISMODULE_EVENT_REPLICATION_ROLE_CHANGED,
                          REDISMODULE_EVENT_REPLROLECHANGED_NOW_MASTER,
                          NULL);

    /* Restart the AOF subsystem in case we shut it down during a sync when
     * we were still a slave. */
    if (server.aof_enabled && server.aof_state == AOF_OFF) restartAOFAfterSYNC();
}

/* This function is called when the slave lose the connection with the
 * master into an unexpected way. */
void replicationHandleMasterDisconnection(void) {
    /* Fire the master link modules event. */
    if (server.repl_state == REPL_STATE_CONNECTED)
        moduleFireServerEvent(REDISMODULE_EVENT_MASTER_LINK_CHANGE,
                              REDISMODULE_SUBEVENT_MASTER_LINK_DOWN,
                              NULL);

    server.master = NULL;
    server.repl_state = REPL_STATE_CONNECT;
    server.repl_down_since = server.unixtime;
    /* We lost connection with our master, don't disconnect slaves yet,
     * maybe we'll be able to PSYNC with our master later. We'll disconnect
     * the slaves only if we'll have to do a full resync with our master. */

    /* Try to re-connect immediately rather than wait for replicationCron
     * waiting 1 second may risk backlog being recycled. */
    if (server.masterhost) {
        serverLog(LL_NOTICE,"Reconnecting to MASTER %s:%d",
            server.masterhost, server.masterport);
        connectWithMaster();
    }
}

/* RELICAOF(SLAVEOF) 命令的入口函数 */
void replicaofCommand(client *c) {
    /* SLAVEOF is not allowed in cluster mode as replication is automatically
     * configured using the current address of the master node. */
    /* 因为在集群模式使用主节点的当前位置自动配置同步，所以在集群模式下禁止使用 RELICAOF / SLAVEOF 命令 */
    if (server.cluster_enabled) {
        addReplyError(c,"REPLICAOF not allowed in cluster mode.");
        return;
    }

    if (server.failover_state != NO_FAILOVER) {
        addReplyError(c,"REPLICAOF not allowed while failing over.");
        return;
    }

    /* The special host/port combination "NO" "ONE" turns the instance
     * into a master. Otherwise the new master address is set. */
    /* 使用特殊的 host/port 参数组合 "NO" "ONE" 可以将当前实例转变为主节点。
     * 其它参数用于设置新的主节点地址 */
    if (!strcasecmp(c->argv[1]->ptr,"no") &&
        !strcasecmp(c->argv[2]->ptr,"one")) {
        if (server.masterhost) {
            replicationUnsetMaster();
            sds client = catClientInfoString(sdsempty(),c);
            serverLog(LL_NOTICE,"MASTER MODE enabled (user request from '%s')",
                client);
            sdsfree(client);
        }
    } else {
        long port;

        if (c->flags & CLIENT_SLAVE)
        {
            /* If a client is already a replica they cannot run this command,
             * because it involves flushing all replicas (including this
             * client) */
            /* 主节点会拒绝从节点发来的 SLAVEOF 命令， 因为 SLAVEOF 命令会清空包括命令发送方在内的所有从节点。
            译者注：主节点会将与从节点的连接抽象为 CLIENT_SLAVE，
            */ 
            addReplyError(c, "Command is not valid when client is a replica.");
            return;
        }

        if (getRangeLongFromObjectOrReply(c, c->argv[2], 0, 65535, &port,
                                          "Invalid master port") != C_OK)
            return;

        /* Check if we are already attached to the specified master */
        /* 检查当前实例是否已经与命令中指定的主节点连接 */
        if (server.masterhost && !strcasecmp(server.masterhost,c->argv[1]->ptr)
            && server.masterport == port) {
            serverLog(LL_NOTICE,"REPLICAOF would result into synchronization "
                                "with the master we are already connected "
                                "with. No operation performed.");
            addReplySds(c,sdsnew("+OK Already connected to specified "
                                 "master\r\n"));
            return;
        }
        /* There was no previous master or the user specified a different one,
         * we can continue. */
        /* 之前没有主节点或者用户没有更换主节点，我们可以继续了 */
        replicationSetMaster(c->argv[1]->ptr, port);
        sds client = catClientInfoString(sdsempty(),c);
        serverLog(LL_NOTICE,"REPLICAOF %s:%d enabled (user request from '%s')",
            server.masterhost, server.masterport, client);
        sdsfree(client);
    }
    addReply(c,shared.ok);
}

/* ROLE command: provide information about the role of the instance
 * (master or slave) and additional information related to replication
 * in an easy to process format. */
void roleCommand(client *c) {
    if (server.sentinel_mode) {
        sentinelRoleCommand(c);
        return;
    }

    if (server.masterhost == NULL) {
        listIter li;
        listNode *ln;
        void *mbcount;
        int slaves = 0;

        addReplyArrayLen(c,3);
        addReplyBulkCBuffer(c,"master",6);
        addReplyLongLong(c,server.master_repl_offset);
        mbcount = addReplyDeferredLen(c);
        listRewind(server.slaves,&li);
        while((ln = listNext(&li))) {
            client *slave = ln->value;
            char ip[NET_IP_STR_LEN], *slaveaddr = slave->slave_addr;

            if (!slaveaddr) {
                if (connPeerToString(slave->conn,ip,sizeof(ip),NULL) == -1)
                    continue;
                slaveaddr = ip;
            }
            if (slave->replstate != SLAVE_STATE_ONLINE) continue;
            addReplyArrayLen(c,3);
            addReplyBulkCString(c,slaveaddr);
            addReplyBulkLongLong(c,slave->slave_listening_port);
            addReplyBulkLongLong(c,slave->repl_ack_off);
            slaves++;
        }
        setDeferredArrayLen(c,mbcount,slaves);
    } else {
        char *slavestate = NULL;

        addReplyArrayLen(c,5);
        addReplyBulkCBuffer(c,"slave",5);
        addReplyBulkCString(c,server.masterhost);
        addReplyLongLong(c,server.masterport);
        if (slaveIsInHandshakeState()) {
            slavestate = "handshake";
        } else {
            switch(server.repl_state) {
            case REPL_STATE_NONE: slavestate = "none"; break;
            case REPL_STATE_CONNECT: slavestate = "connect"; break;
            case REPL_STATE_CONNECTING: slavestate = "connecting"; break;
            case REPL_STATE_TRANSFER: slavestate = "sync"; break;
            case REPL_STATE_CONNECTED: slavestate = "connected"; break;
            default: slavestate = "unknown"; break;
            }
        }
        addReplyBulkCString(c,slavestate);
        addReplyLongLong(c,server.master ? server.master->reploff : -1);
    }
}

/* Send a REPLCONF ACK command to the master to inform it about the current
 * processed offset. If we are not connected with a master, the command has
 * no effects. */
void replicationSendAck(void) {
    client *c = server.master;

    if (c != NULL) {
        c->flags |= CLIENT_MASTER_FORCE_REPLY;
        addReplyArrayLen(c,3);
        addReplyBulkCString(c,"REPLCONF");
        addReplyBulkCString(c,"ACK");
        addReplyBulkLongLong(c,c->reploff);
        c->flags &= ~CLIENT_MASTER_FORCE_REPLY;
    }
}

/* ---------------------- MASTER CACHING FOR PSYNC -------------------------- */

/* In order to implement partial synchronization we need to be able to cache
 * our master's client structure after a transient disconnection.
 * It is cached into server.cached_master and flushed away using the following
 * functions. */

/* This function is called by freeClient() in order to cache the master
 * client structure instead of destroying it. freeClient() will return
 * ASAP after this function returns, so every action needed to avoid problems
 * with a client that is really "suspended" has to be done by this function.
 *
 * The other functions that will deal with the cached master are:
 *
 * replicationDiscardCachedMaster() that will make sure to kill the client
 * as for some reason we don't want to use it in the future.
 *
 * replicationResurrectCachedMaster() that is used after a successful PSYNC
 * handshake in order to reactivate the cached master.
 */
void replicationCacheMaster(client *c) {
    serverAssert(server.master != NULL && server.cached_master == NULL);
    serverLog(LL_NOTICE,"Caching the disconnected master state.");

    /* Unlink the client from the server structures. */
    unlinkClient(c);

    /* Reset the master client so that's ready to accept new commands:
     * we want to discard the non processed query buffers and non processed
     * offsets, including pending transactions, already populated arguments,
     * pending outputs to the master. */
    sdsclear(server.master->querybuf);
    server.master->qb_pos = 0;
    server.master->repl_applied = 0;
    server.master->read_reploff = server.master->reploff;
    if (c->flags & CLIENT_MULTI) discardTransaction(c);
    listEmpty(c->reply);
    c->sentlen = 0;
    c->reply_bytes = 0;
    c->bufpos = 0;
    resetClient(c);

    /* Save the master. Server.master will be set to null later by
     * replicationHandleMasterDisconnection(). */
    server.cached_master = server.master;

    /* Invalidate the Peer ID cache. */
    if (c->peerid) {
        sdsfree(c->peerid);
        c->peerid = NULL;
    }
    /* Invalidate the Sock Name cache. */
    if (c->sockname) {
        sdsfree(c->sockname);
        c->sockname = NULL;
    }

    /* Caching the master happens instead of the actual freeClient() call,
     * so make sure to adjust the replication state. This function will
     * also set server.master to NULL. */
    replicationHandleMasterDisconnection();
}

/* This function is called when a master is turned into a slave, in order to
 * create from scratch a cached master for the new client, that will allow
 * to PSYNC with the slave that was promoted as the new master after a
 * failover.
 *
 * Assuming this instance was previously the master instance of the new master,
 * the new master will accept its replication ID, and potential also the
 * current offset if no data was lost during the failover. So we use our
 * current replication ID and offset in order to synthesize a cached master. */
void replicationCacheMasterUsingMyself(void) {
    serverLog(LL_NOTICE,
        "Before turning into a replica, using my own master parameters "
        "to synthesize a cached master: I may be able to synchronize with "
        "the new master with just a partial transfer.");

    /* This will be used to populate the field server.master->reploff
     * by replicationCreateMasterClient(). We'll later set the created
     * master as server.cached_master, so the replica will use such
     * offset for PSYNC. */
    server.master_initial_offset = server.master_repl_offset;

    /* The master client we create can be set to any DBID, because
     * the new master will start its replication stream with SELECT. */
    replicationCreateMasterClient(NULL,-1);

    /* Use our own ID / offset. */
    memcpy(server.master->replid, server.replid, sizeof(server.replid));

    /* Set as cached master. */
    unlinkClient(server.master);
    server.cached_master = server.master;
    server.master = NULL;
}

/* Free a cached master, called when there are no longer the conditions for
 * a partial resync on reconnection. */
void replicationDiscardCachedMaster(void) {
    if (server.cached_master == NULL) return;

    serverLog(LL_NOTICE,"Discarding previously cached master state.");
    server.cached_master->flags &= ~CLIENT_MASTER;
    freeClient(server.cached_master);
    server.cached_master = NULL;
}

/* Turn the cached master into the current master, using the file descriptor
 * passed as argument as the socket for the new master.
 *
 * This function is called when successfully setup a partial resynchronization
 * so the stream of data that we'll receive will start from where this
 * master left. */
/* 使用参数传递过来的文件描述符作为与新主节点的连接，并将 cached_master 转换为当前的主节点。
 * 
 * 当成功建立部分同步后调用此函数，因此我们将接收的数据流将从该主节点离开时开始。
 */
void replicationResurrectCachedMaster(connection *conn) {
    server.master = server.cached_master;
    server.cached_master = NULL;
    server.master->conn = conn;
    connSetPrivateData(server.master->conn, server.master);
    server.master->flags &= ~(CLIENT_CLOSE_AFTER_REPLY|CLIENT_CLOSE_ASAP);
    server.master->authenticated = 1;
    server.master->lastinteraction = server.unixtime;
    server.repl_state = REPL_STATE_CONNECTED;
    server.repl_down_since = 0;

    /* Fire the master link modules event. */
    moduleFireServerEvent(REDISMODULE_EVENT_MASTER_LINK_CHANGE,
                          REDISMODULE_SUBEVENT_MASTER_LINK_UP,
                          NULL);

    /* Re-add to the list of clients. */
    linkClient(server.master);
    if (connSetReadHandler(server.master->conn, readQueryFromClient)) {
        serverLog(LL_WARNING,"Error resurrecting the cached master, impossible to add the readable handler: %s", strerror(errno));
        freeClientAsync(server.master); /* Close ASAP. */
    }

    /* We may also need to install the write handler as well if there is
     * pending data in the write buffers. */
    if (clientHasPendingReplies(server.master)) {
        if (connSetWriteHandler(server.master->conn, sendReplyToClient)) {
            serverLog(LL_WARNING,"Error resurrecting the cached master, impossible to add the writable handler: %s", strerror(errno));
            freeClientAsync(server.master); /* Close ASAP. */
        }
    }
}

/* ------------------------- MIN-SLAVES-TO-WRITE  --------------------------- */

/* This function counts the number of slaves with lag <= min-slaves-max-lag.
 * If the option is active, the server will prevent writes if there are not
 * enough connected slaves with the specified lag (or less). */
void refreshGoodSlavesCount(void) {
    listIter li;
    listNode *ln;
    int good = 0;

    if (!server.repl_min_slaves_to_write ||
        !server.repl_min_slaves_max_lag) return;

    listRewind(server.slaves,&li);
    while((ln = listNext(&li))) {
        client *slave = ln->value;
        time_t lag = server.unixtime - slave->repl_ack_time;

        if (slave->replstate == SLAVE_STATE_ONLINE &&
            lag <= server.repl_min_slaves_max_lag) good++;
    }
    server.repl_good_slaves_count = good;
}

/* return true if status of good replicas is OK. otherwise false */
int checkGoodReplicasStatus(void) {
    return server.masterhost || /* not a primary status should be OK */
           !server.repl_min_slaves_max_lag || /* Min slave max lag not configured */
           !server.repl_min_slaves_to_write || /* Min slave to write not configured */
           server.repl_good_slaves_count >= server.repl_min_slaves_to_write; /* check if we have enough slaves */
}

/* ----------------------- SYNCHRONOUS REPLICATION --------------------------
 * Redis synchronous replication design can be summarized in points:
 *
 * - Redis masters have a global replication offset, used by PSYNC.
 * - Master increment the offset every time new commands are sent to slaves.
 * - Slaves ping back masters with the offset processed so far.
 *
 * So synchronous replication adds a new WAIT command in the form:
 *
 *   WAIT <num_replicas> <milliseconds_timeout>
 *
 * That returns the number of replicas that processed the query when
 * we finally have at least num_replicas, or when the timeout was
 * reached.
 *
 * The command is implemented in this way:
 *
 * - Every time a client processes a command, we remember the replication
 *   offset after sending that command to the slaves.
 * - When WAIT is called, we ask slaves to send an acknowledgement ASAP.
 *   The client is blocked at the same time (see blocked.c).
 * - Once we receive enough ACKs for a given offset or when the timeout
 *   is reached, the WAIT command is unblocked and the reply sent to the
 *   client.
 */

/* This just set a flag so that we broadcast a REPLCONF GETACK command
 * to all the slaves in the beforeSleep() function. Note that this way
 * we "group" all the clients that want to wait for synchronous replication
 * in a given event loop iteration, and send a single GETACK for them all. */
void replicationRequestAckFromSlaves(void) {
    server.get_ack_from_slaves = 1;
}

/* Return the number of slaves that already acknowledged the specified
 * replication offset. */
int replicationCountAcksByOffset(long long offset) {
    listIter li;
    listNode *ln;
    int count = 0;

    listRewind(server.slaves,&li);
    while((ln = listNext(&li))) {
        client *slave = ln->value;

        if (slave->replstate != SLAVE_STATE_ONLINE) continue;
        if (slave->repl_ack_off >= offset) count++;
    }
    return count;
}

/* WAIT for N replicas to acknowledge the processing of our latest
 * write command (and all the previous commands). */
void waitCommand(client *c) {
    mstime_t timeout;
    long numreplicas, ackreplicas;
    long long offset = c->woff;

    if (server.masterhost) {
        addReplyError(c,"WAIT cannot be used with replica instances. Please also note that since Redis 4.0 if a replica is configured to be writable (which is not the default) writes to replicas are just local and are not propagated.");
        return;
    }

    /* Argument parsing. */
    if (getLongFromObjectOrReply(c,c->argv[1],&numreplicas,NULL) != C_OK)
        return;
    if (getTimeoutFromObjectOrReply(c,c->argv[2],&timeout,UNIT_MILLISECONDS)
        != C_OK) return;

    /* First try without blocking at all. */
    ackreplicas = replicationCountAcksByOffset(c->woff);
    if (ackreplicas >= numreplicas || c->flags & CLIENT_MULTI) {
        addReplyLongLong(c,ackreplicas);
        return;
    }

    /* Otherwise block the client and put it into our list of clients
     * waiting for ack from slaves. */
    c->bpop.timeout = timeout;
    c->bpop.reploffset = offset;
    c->bpop.numreplicas = numreplicas;
    listAddNodeHead(server.clients_waiting_acks,c);
    blockClient(c,BLOCKED_WAIT);

    /* Make sure that the server will send an ACK request to all the slaves
     * before returning to the event loop. */
    replicationRequestAckFromSlaves();
}

/* This is called by unblockClient() to perform the blocking op type
 * specific cleanup. We just remove the client from the list of clients
 * waiting for replica acks. Never call it directly, call unblockClient()
 * instead. */
void unblockClientWaitingReplicas(client *c) {
    listNode *ln = listSearchKey(server.clients_waiting_acks,c);
    serverAssert(ln != NULL);
    listDelNode(server.clients_waiting_acks,ln);
}

/* Check if there are clients blocked in WAIT that can be unblocked since
 * we received enough ACKs from slaves. */
void processClientsWaitingReplicas(void) {
    long long last_offset = 0;
    int last_numreplicas = 0;

    listIter li;
    listNode *ln;

    listRewind(server.clients_waiting_acks,&li);
    while((ln = listNext(&li))) {
        client *c = ln->value;

        /* Every time we find a client that is satisfied for a given
         * offset and number of replicas, we remember it so the next client
         * may be unblocked without calling replicationCountAcksByOffset()
         * if the requested offset / replicas were equal or less. */
        if (last_offset && last_offset >= c->bpop.reploffset &&
                           last_numreplicas >= c->bpop.numreplicas)
        {
            unblockClient(c);
            addReplyLongLong(c,last_numreplicas);
        } else {
            int numreplicas = replicationCountAcksByOffset(c->bpop.reploffset);

            if (numreplicas >= c->bpop.numreplicas) {
                last_offset = c->bpop.reploffset;
                last_numreplicas = numreplicas;
                unblockClient(c);
                addReplyLongLong(c,numreplicas);
            }
        }
    }
}

/* Return the slave replication offset for this instance, that is
 * the offset for which we already processed the master replication stream. */
long long replicationGetSlaveOffset(void) {
    long long offset = 0;

    if (server.masterhost != NULL) {
        if (server.master) {
            offset = server.master->reploff;
        } else if (server.cached_master) {
            offset = server.cached_master->reploff;
        }
    }
    /* offset may be -1 when the master does not support it at all, however
     * this function is designed to return an offset that can express the
     * amount of data processed by the master, so we return a positive
     * integer. */
    if (offset < 0) offset = 0;
    return offset;
}

/* --------------------------- REPLICATION CRON  ---------------------------- */

/* Replication cron function, called 1 time per second. */
/* 主从复制定时任务，每秒执行一次。主要负责检测并处理超时、发送心跳等工作 */
void replicationCron(void) {
    static long long replication_cron_loops = 0;

    /* Check failover status first, to see if we need to start
     * handling the failover. */
    /* 检查故障转移(即master宕机后将slave提升为master的操作)状态，判断是否需要处理故障转移 */
    updateFailoverStatus();

    /* Non blocking connection timeout? */
    /* 处理连接超时 */
    if (server.masterhost &&
        (server.repl_state == REPL_STATE_CONNECTING ||
         slaveIsInHandshakeState()) &&
         (time(NULL)-server.repl_transfer_lastio) > server.repl_timeout)
    {
        serverLog(LL_WARNING,"Timeout connecting to the MASTER...");
        cancelReplicationHandshake(1);
    }

    /* Bulk transfer I/O timeout? */
    /* 处理消息传输耗时 */
    if (server.masterhost && server.repl_state == REPL_STATE_TRANSFER &&
        (time(NULL)-server.repl_transfer_lastio) > server.repl_timeout)
    {
        serverLog(LL_WARNING,"Timeout receiving bulk data from MASTER... If the problem persists try to set the 'repl-timeout' parameter in redis.conf to a larger value.");
        cancelReplicationHandshake(1);
    }

    /* Timed out master when we are an already connected slave? */
    /* 若本节点为从节点，检查主节点心跳是否超时 */
    if (server.masterhost && server.repl_state == REPL_STATE_CONNECTED &&
        (time(NULL)-server.master->lastinteraction) > server.repl_timeout)
    {
        serverLog(LL_WARNING,"MASTER timeout: no data nor PING received...");
        freeClient(server.master);
    }

    /* Check if we should connect to a MASTER */
    /* 检查是否需要重新连接主节点 */
    if (server.repl_state == REPL_STATE_CONNECT) {
        serverLog(LL_NOTICE,"Connecting to MASTER %s:%d",
            server.masterhost, server.masterport);
        connectWithMaster();
    }

    /* Send ACK to master from time to time.
     * Note that we do not send periodic acks to masters that don't
     * support PSYNC and replication offsets. */
    /* 不时向主节点发送 ACK.
     * 注意我们不会向不支持 PSYNC 的主节点定期发送 ACK
     */
    if (server.masterhost && server.master &&
        !(server.master->flags & CLIENT_PRE_PSYNC))
        replicationSendAck();

    /* If we have attached slaves, PING them from time to time.
     * So slaves can implement an explicit timeout to masters, and will
     * be able to detect a link disconnection even if the TCP connection
     * will not actually go down. */
    /* 如果我们有已经连接的从节点，不定期向他们发送 PING。这样从节点可以建立精确的主节点超时机制并检测到主从连接断开。
     * 即使在 tcp 连接未断开时，从节点也可以检测到主从连接中断（主节点进程卡死但未崩溃，此时 tcp 连接仍然存活）。
    */
    listIter li;
    listNode *ln;
    robj *ping_argv[1];

    /* First, send PING according to ping_slave_period. */
    /* 首先，按照 ping_slave_period 定义的间隔向从节点发送 PING 消息 */
    if ((replication_cron_loops % server.repl_ping_slave_period) == 0 &&
        listLength(server.slaves))
    {
        /* Note that we don't send the PING if the clients are paused during
         * a Redis Cluster manual failover: the PING we send will otherwise
         * alter the replication offsets of master and slave, and will no longer
         * match the one stored into 'mf_master_offset' state. */
        /* 注意：若客户端处于 Redis Cluster 手动故障转移过程中时我们不会向它发送 PING, 
         * 否则我们发送的 PING 会影响主从节点的复制偏移量使它不再与 mf_master_offset 中存储的状态相匹配
         */
        int manual_failover_in_progress =
            ((server.cluster_enabled &&
              server.cluster->mf_end) ||
            server.failover_end_time) &&
            checkClientPauseTimeoutAndReturnIfPaused();

        if (!manual_failover_in_progress) {
            ping_argv[0] = shared.ping;
            replicationFeedSlaves(server.slaves, server.slaveseldb,
                ping_argv, 1);
        }
    }

    /* Second, send a newline to all the slaves in pre-synchronization
     * stage, that is, slaves waiting for the master to create the RDB file.
     *
     * Also send the a newline to all the chained slaves we have, if we lost
     * connection from our master, to keep the slaves aware that their
     * master is online. This is needed since sub-slaves only receive proxied
     * data from top-level masters, so there is no explicit pinging in order
     * to avoid altering the replication offsets. This special out of band
     * pings (newlines) can be sent, they will have no effect in the offset.
     *
     * The newline will be ignored by the slave but will refresh the
     * last interaction timer preventing a timeout. In this case we ignore the
     * ping period and refresh the connection once per second since certain
     * timeouts are set at a few seconds (example: PSYNC response). */

    /* 第二，向所有 pre-synchronization 的从节点发送一个换行符。
     * pre-synchronization 状态是指从节点正在等待主节点发送 RDB 文件的状态
     * 
     * 在当前节点既是其它节点的从节点又拥有自己的从节点的情况下，如果当前节点失去了与主节点的连接
     * 我们会向下游的节点发送一个换行符，使它们知道自己的主节点（即当前节点）未超时。
     * 因为次级从节点只能收到经过中间代理才能收到顶层主节点的数据，而又没有一种 ping 消息来避免影响下游的复制偏移量，
     * 所以我们使用这种非常规 ping (即换行符) 消息来避免影响偏移量。
     * 
     * 换行符会被从节点忽略但是会更新上次交互时间，因此可以避免发生超时。
     * 在这种场景下我们会忽略通常为几秒的 ping 间隔配置，每秒发送一次来刷新连接。
    */
    listRewind(server.slaves,&li);
    while((ln = listNext(&li))) {
        client *slave = ln->value;

        int is_presync =
            (slave->replstate == SLAVE_STATE_WAIT_BGSAVE_START ||
            (slave->replstate == SLAVE_STATE_WAIT_BGSAVE_END &&
             server.rdb_child_type != RDB_CHILD_TYPE_SOCKET));

        if (is_presync) {
            connWrite(slave->conn, "\n", 1);
        }
    }

    /* Disconnect timedout slaves. */
    /* 断开与超时从节点的连接 */
    if (listLength(server.slaves)) {
        listIter li;
        listNode *ln;

        listRewind(server.slaves,&li);
        while((ln = listNext(&li))) {
            client *slave = ln->value;

            if (slave->replstate == SLAVE_STATE_ONLINE) {
                if (slave->flags & CLIENT_PRE_PSYNC)
                    continue;
                if ((server.unixtime - slave->repl_ack_time) > server.repl_timeout) {
                    serverLog(LL_WARNING, "Disconnecting timedout replica (streaming sync): %s",
                          replicationGetSlaveName(slave));
                    freeClient(slave);
                    continue;
                }
            }
            /* We consider disconnecting only diskless replicas because disk-based replicas aren't fed
             * by the fork child so if a disk-based replica is stuck it doesn't prevent the fork child
             * from terminating. */

            /* 断开与超时从节点的连接
             * 因为有磁盘复制不使用子进程发送数据，所以有磁盘复制阻塞不会阻止 fork 出的子进程结束。因此这里我们只考虑无磁盘复制。
            */
            if (slave->replstate == SLAVE_STATE_WAIT_BGSAVE_END && server.rdb_child_type == RDB_CHILD_TYPE_SOCKET) {
                if (slave->repl_last_partial_write != 0 &&
                    (server.unixtime - slave->repl_last_partial_write) > server.repl_timeout)
                {
                    serverLog(LL_WARNING, "Disconnecting timedout replica (full sync): %s",
                          replicationGetSlaveName(slave));
                    freeClient(slave);
                    continue;
                }
            }
        }
    }

    /* If this is a master without attached slaves and there is a replication
     * backlog active, in order to reclaim memory we can free it after some
     * (configured) time. Note that this cannot be done for slaves: slaves
     * without sub-slaves attached should still accumulate data into the
     * backlog, in order to reply to PSYNC queries if they are turned into
     * masters after a failover. */

    /* 如果当前节点是一个没有连接从节点的主节点但是却有一个活跃的复制积压缓冲区时，
     * 我们可以在规定时间后将缓冲区对象释放以便回收内存。
     * 
     * 注意：这个操作不适用于没有次级子节点的中间子节点。中间子节点需要持续将数据收集到复制积压缓冲区中，
     * 以防主节点故障后子节点被提升为新主节点后需要支持使用 PSYNC 进行同步。
     */
    if (listLength(server.slaves) == 0 && server.repl_backlog_time_limit &&
        server.repl_backlog && server.masterhost == NULL)
    {
        time_t idle = server.unixtime - server.repl_no_slaves_since;

        if (idle > server.repl_backlog_time_limit) {
            /* When we free the backlog, we always use a new
             * replication ID and clear the ID2. This is needed
             * because when there is no backlog, the master_repl_offset
             * is not updated, but we would still retain our replication
             * ID, leading to the following problem:
             *
             * 1. We are a master instance.
             * 2. Our slave is promoted to master. It's repl-id-2 will
             *    be the same as our repl-id.
             * 3. We, yet as master, receive some updates, that will not
             *    increment the master_repl_offset.
             * 4. Later we are turned into a slave, connect to the new
             *    master that will accept our PSYNC request by second
             *    replication ID, but there will be data inconsistency
             *    because we received writes. */

            
            /* 当释放积压缓冲区后我们会使用新的 replication ID 并清空 ID2.
             * 如果我们清空了积压缓冲区且不更新 master_repl_offset，
             * 此时我们继续维持 replication ID 不变会导致下列问题： 
             *
             * 1. 我们是一个主节点
             * 2. 我们的从节点被提升为主节点，它的 repl-id-2 和我们的 repl-id 一致
             * 3. 我们作为主节点收到了一些更新，它们并不会使 master_repl_offset 增加
             * 4. 随后我们变成了从节点，并连接到新主节点上。主节点会接受第二个 replication ID, 
             * 但是由于我们接受了写请求会导致数据不一致。
             */
            changeReplicationId();
            clearReplicationId2();
            freeReplicationBacklog();
            serverLog(LL_NOTICE,
                "Replication backlog freed after %d seconds "
                "without connected replicas.",
                (int) server.repl_backlog_time_limit);
        }
    }

    replicationStartPendingFork();

    /* Remove the RDB file used for replication if Redis is not running
     * with any persistence. */
    /* 如果 Redis 配置没有启用任何持久化，那么删除主从复制用的 RDB 文件 */
    removeRDBUsedToSyncReplicas();

    /* Sanity check replication buffer, the first block of replication buffer blocks
     * must be referenced by someone, since it will be freed when not referenced,
     * otherwise, server will OOM. also, its refcount must not be more than
     * replicas number + 1(replication backlog). */
    /* 对复制积压缓冲区进行完整性检查。
     * 缓冲区中的第一个 block 必须被引用。未被引用的必须释放，否则服务器会出现 OOM. 并且它的引用计数必须小于等于副本数 + 1
     */
    if (listLength(server.repl_buffer_blocks) > 0) {
        replBufBlock *o = listNodeValue(listFirst(server.repl_buffer_blocks));
        serverAssert(o->refcount > 0 &&
            o->refcount <= (int)listLength(server.slaves)+1);
    }

    /* Refresh the number of slaves with lag <= min-slaves-max-lag. */
    /* 刷新同步延迟 lag <= min-slaves-max-lag 的从节点数量 */
    refreshGoodSlavesCount();
    replication_cron_loops++; /* Incremented with frequency 1 HZ. */
}

int shouldStartChildReplication(int *mincapa_out, int *req_out) {
    /* We should start a BGSAVE good for replication if we have slaves in
     * WAIT_BGSAVE_START state.
     *
     * In case of diskless replication, we make sure to wait the specified
     * number of seconds (according to configuration) so that other slaves
     * have the time to arrive before we start streaming. */
    if (!hasActiveChildProcess()) {
        time_t idle, max_idle = 0;
        int slaves_waiting = 0;
        int mincapa;
        int req;
        int first = 1;
        listNode *ln;
        listIter li;

        listRewind(server.slaves,&li);
        while((ln = listNext(&li))) {
            client *slave = ln->value;
            if (slave->replstate == SLAVE_STATE_WAIT_BGSAVE_START) {
                if (first) {
                    /* Get first slave's requirements */
                    req = slave->slave_req;
                } else if (req != slave->slave_req) {
                    /* Skip slaves that don't match */
                    continue;
                }
                idle = server.unixtime - slave->lastinteraction;
                if (idle > max_idle) max_idle = idle;
                slaves_waiting++;
                mincapa = first ? slave->slave_capa : (mincapa & slave->slave_capa);
                first = 0;
            }
        }

        if (slaves_waiting &&
            (!server.repl_diskless_sync ||
             (server.repl_diskless_sync_max_replicas > 0 &&
              slaves_waiting >= server.repl_diskless_sync_max_replicas) ||
             max_idle >= server.repl_diskless_sync_delay))
        {
            if (mincapa_out)
                *mincapa_out = mincapa;
            if (req_out)
                *req_out = req;
            return 1;
        }
    }

    return 0;
}

void replicationStartPendingFork(void) {
    int mincapa = -1;
    int req = -1;

    if (shouldStartChildReplication(&mincapa, &req)) {
        /* Start the BGSAVE. The called function may start a
         * BGSAVE with socket target or disk target depending on the
         * configuration and slaves capabilities and requirements. */
        startBgsaveForReplication(mincapa, req);
    }
}

/* Find replica at IP:PORT from replica list */
static client *findReplica(char *host, int port) {
    listIter li;
    listNode *ln;
    client *replica;

    listRewind(server.slaves,&li);
    while((ln = listNext(&li))) {
        replica = ln->value;
        char ip[NET_IP_STR_LEN], *replicaip = replica->slave_addr;

        if (!replicaip) {
            if (connPeerToString(replica->conn, ip, sizeof(ip), NULL) == -1)
                continue;
            replicaip = ip;
        }

        if (!strcasecmp(host, replicaip) &&
                (port == replica->slave_listening_port))
            return replica;
    }

    return NULL;
}

const char *getFailoverStateString() {
    switch(server.failover_state) {
        case NO_FAILOVER: return "no-failover";
        case FAILOVER_IN_PROGRESS: return "failover-in-progress";
        case FAILOVER_WAIT_FOR_SYNC: return "waiting-for-sync";
        default: return "unknown";
    }
}

/* Resets the internal failover configuration, this needs
 * to be called after a failover either succeeds or fails
 * as it includes the client unpause. */
void clearFailoverState() {
    server.failover_end_time = 0;
    server.force_failover = 0;
    zfree(server.target_replica_host);
    server.target_replica_host = NULL;
    server.target_replica_port = 0;
    server.failover_state = NO_FAILOVER;
    unpauseClients(PAUSE_DURING_FAILOVER);
}

/* Abort an ongoing failover if one is going on. */
void abortFailover(const char *err) {
    if (server.failover_state == NO_FAILOVER) return;

    if (server.target_replica_host) {
        serverLog(LL_NOTICE,"FAILOVER to %s:%d aborted: %s",
            server.target_replica_host,server.target_replica_port,err);  
    } else {
        serverLog(LL_NOTICE,"FAILOVER to any replica aborted: %s",err);  
    }
    if (server.failover_state == FAILOVER_IN_PROGRESS) {
        replicationUnsetMaster();
    }
    clearFailoverState();
}

/* 
 * FAILOVER [TO <HOST> <PORT> [FORCE]] [ABORT] [TIMEOUT <timeout>]
 * 
 * This command will coordinate a failover between the master and one
 * of its replicas. The happy path contains the following steps:
 * 1) The master will initiate a client pause write, to stop replication
 * traffic.
 * 2) The master will periodically check if any of its replicas has
 * consumed the entire replication stream through acks. 
 * 3) Once any replica has caught up, the master will itself become a replica.
 * 4) The master will send a PSYNC FAILOVER request to the target replica, which
 * if accepted will cause the replica to become the new master and start a sync.
 * 
 * FAILOVER ABORT is the only way to abort a failover command, as replicaof
 * will be disabled. This may be needed if the failover is unable to progress. 
 * 
 * The optional arguments [TO <HOST> <IP>] allows designating a specific replica
 * to be failed over to.
 * 
 * FORCE flag indicates that even if the target replica is not caught up,
 * failover to it anyway. This must be specified with a timeout and a target
 * HOST and IP.
 * 
 * TIMEOUT <timeout> indicates how long should the primary wait for 
 * a replica to sync up before aborting. If not specified, the failover
 * will attempt forever and must be manually aborted.
 */
void failoverCommand(client *c) {
    if (server.cluster_enabled) {
        addReplyError(c,"FAILOVER not allowed in cluster mode. "
                        "Use CLUSTER FAILOVER command instead.");
        return;
    }
    
    /* Handle special case for abort */
    if ((c->argc == 2) && !strcasecmp(c->argv[1]->ptr,"abort")) {
        if (server.failover_state == NO_FAILOVER) {
            addReplyError(c, "No failover in progress.");
            return;
        }

        abortFailover("Failover manually aborted");
        addReply(c,shared.ok);
        return;
    }

    long timeout_in_ms = 0;
    int force_flag = 0;
    long port = 0;
    char *host = NULL;

    /* Parse the command for syntax and arguments. */
    for (int j = 1; j < c->argc; j++) {
        if (!strcasecmp(c->argv[j]->ptr,"timeout") && (j + 1 < c->argc) &&
            timeout_in_ms == 0)
        {
            if (getLongFromObjectOrReply(c,c->argv[j + 1],
                        &timeout_in_ms,NULL) != C_OK) return;
            if (timeout_in_ms <= 0) {
                addReplyError(c,"FAILOVER timeout must be greater than 0");
                return;
            }
            j++;
        } else if (!strcasecmp(c->argv[j]->ptr,"to") && (j + 2 < c->argc) &&
            !host) 
        {
            if (getLongFromObjectOrReply(c,c->argv[j + 2],&port,NULL) != C_OK)
                return;
            host = c->argv[j + 1]->ptr;
            j += 2;
        } else if (!strcasecmp(c->argv[j]->ptr,"force") && !force_flag) {
            force_flag = 1;
        } else {
            addReplyErrorObject(c,shared.syntaxerr);
            return;
        }
    }

    if (server.failover_state != NO_FAILOVER) {
        addReplyError(c,"FAILOVER already in progress.");
        return;
    }

    if (server.masterhost) {
        addReplyError(c,"FAILOVER is not valid when server is a replica.");
        return;
    }

    if (listLength(server.slaves) == 0) {
        addReplyError(c,"FAILOVER requires connected replicas.");
        return; 
    }

    if (force_flag && (!timeout_in_ms || !host)) {
        addReplyError(c,"FAILOVER with force option requires both a timeout "
            "and target HOST and IP.");
        return;     
    }

    /* If a replica address was provided, validate that it is connected. */
    if (host) {
        client *replica = findReplica(host, port);

        if (replica == NULL) {
            addReplyError(c,"FAILOVER target HOST and PORT is not "
                            "a replica.");
            return;
        }

        /* Check if requested replica is online */
        if (replica->replstate != SLAVE_STATE_ONLINE) {
            addReplyError(c,"FAILOVER target replica is not online.");
            return;
        }

        server.target_replica_host = zstrdup(host);
        server.target_replica_port = port;
        serverLog(LL_NOTICE,"FAILOVER requested to %s:%ld.",host,port);
    } else {
        serverLog(LL_NOTICE,"FAILOVER requested to any replica.");
    }

    mstime_t now = mstime();
    if (timeout_in_ms) {
        server.failover_end_time = now + timeout_in_ms;
    }
    
    server.force_failover = force_flag;
    server.failover_state = FAILOVER_WAIT_FOR_SYNC;
    /* Cluster failover will unpause eventually */
    pauseClients(PAUSE_DURING_FAILOVER, LLONG_MAX, CLIENT_PAUSE_WRITE);
    addReply(c,shared.ok);
}

/* Failover cron function, checks coordinated failover state. 
 *
 * Implementation note: The current implementation calls replicationSetMaster()
 * to start the failover request, this has some unintended side effects if the
 * failover doesn't work like blocked clients will be unblocked and replicas will
 * be disconnected. This could be optimized further.
 */
void updateFailoverStatus(void) {
    if (server.failover_state != FAILOVER_WAIT_FOR_SYNC) return;
    mstime_t now = server.mstime;

    /* Check if failover operation has timed out */
    if (server.failover_end_time && server.failover_end_time <= now) {
        if (server.force_failover) {
            serverLog(LL_NOTICE,
                "FAILOVER to %s:%d time out exceeded, failing over.",
                server.target_replica_host, server.target_replica_port);
            server.failover_state = FAILOVER_IN_PROGRESS;
            /* If timeout has expired force a failover if requested. */
            replicationSetMaster(server.target_replica_host,
                server.target_replica_port);
            return;
        } else {
            /* Force was not requested, so timeout. */
            abortFailover("Replica never caught up before timeout");
            return;
        }
    }

    /* Check to see if the replica has caught up so failover can start */
    client *replica = NULL;
    if (server.target_replica_host) {
        replica = findReplica(server.target_replica_host, 
            server.target_replica_port);
    } else {
        listIter li;
        listNode *ln;

        listRewind(server.slaves,&li);
        /* Find any replica that has matched our repl_offset */
        while((ln = listNext(&li))) {
            replica = ln->value;
            if (replica->repl_ack_off == server.master_repl_offset) {
                char ip[NET_IP_STR_LEN], *replicaaddr = replica->slave_addr;

                if (!replicaaddr) {
                    if (connPeerToString(replica->conn,ip,sizeof(ip),NULL) == -1)
                        continue;
                    replicaaddr = ip;
                }

                /* We are now failing over to this specific node */
                server.target_replica_host = zstrdup(replicaaddr);
                server.target_replica_port = replica->slave_listening_port;
                break;
            }
        }
    }

    /* We've found a replica that is caught up */
    if (replica && (replica->repl_ack_off == server.master_repl_offset)) {
        server.failover_state = FAILOVER_IN_PROGRESS;
        serverLog(LL_NOTICE,
                "Failover target %s:%d is synced, failing over.",
                server.target_replica_host, server.target_replica_port);
        /* Designated replica is caught up, failover to it. */
        replicationSetMaster(server.target_replica_host,
            server.target_replica_port);
    }
}<|MERGE_RESOLUTION|>--- conflicted
+++ resolved
@@ -2253,9 +2253,6 @@
         /* 异步关闭旧 rdb 文件句柄 */
         if (old_rdb_fd != -1) bioCreateCloseJob(old_rdb_fd);
 
-<<<<<<< HEAD
-        /* 加载 RDB 文件 */
-=======
         /* Sync the directory to ensure rename is persisted */
         if (fsyncFileDir(server.rdb_filename) == -1) {
             serverLog(LL_WARNING,
@@ -2266,7 +2263,7 @@
             return;
         }
 
->>>>>>> 76b9c13d
+        /* 加载 RDB 文件 */
         if (rdbLoad(server.rdb_filename,&rsi,RDBFLAGS_REPLICATION) != C_OK) {
             serverLog(LL_WARNING,
                 "Failed trying to load the MASTER synchronization "

--- conflicted
+++ resolved
@@ -307,11 +307,7 @@
  * The caller provides both pointers to be populated with the right
  * object. The return value of the function is the object->encoding
  * field of the object and is used by the caller to check if the
-<<<<<<< HEAD
- * int64_t pointer or the sds object pointer was populated.
-=======
  * int64_t pointer or the sds pointer was populated.
->>>>>>> 2667c412
  *
  * Note that both the sdsele and llele pointers should be passed and cannot
  * be NULL since the function will try to defensively populate the non
@@ -1157,12 +1153,8 @@
     }
 }
 
-<<<<<<< HEAD
-/* SRANDMEMBER [<count>] */
+/* SRANDMEMBER <key> [<count>] */
 /* 处理 srandmember 命令的函数 */
-=======
-/* SRANDMEMBER <key> [<count>] */
->>>>>>> 2667c412
 void srandmemberCommand(client *c) {
     robj *set;
     sds ele;
@@ -1528,7 +1520,6 @@
      * the sets.
      *
      * We compute what is the best bet with the current input here. */
-<<<<<<< HEAD
 
     /* 选择要使用的DIFF算法。
      *
@@ -1537,10 +1528,7 @@
      * 算法2是 O(N)，其中 N 是所有集合中的元素总数。
      *
      * 我们在这里计算什么是当前输入情况下的最佳选择 */
-    if (op == SET_OP_DIFF && sets[0]) {
-=======
     if (op == SET_OP_DIFF && sets[0] && !sameset) {
->>>>>>> 2667c412
         long long algo_one_work = 0, algo_two_work = 0;
 
         for (j = 0; j < setnum; j++) {
@@ -1598,13 +1586,10 @@
             /* 释放当前集合的迭代器 */
             setTypeReleaseIterator(si);
         }
-<<<<<<< HEAD
 
     /* 差运算 */
-=======
     } else if (op == SET_OP_DIFF && sameset) {
         /* At least one of the sets is the same one (same key) as the first one, result must be empty. */
->>>>>>> 2667c412
     } else if (op == SET_OP_DIFF && sets[0] && diff_algo == 1) {
         /* DIFF Algorithm 1:
          *

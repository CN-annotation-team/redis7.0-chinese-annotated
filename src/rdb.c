/*
 * Copyright (c) 2009-2012, Salvatore Sanfilippo <antirez at gmail dot com>
 * All rights reserved.
 *
 * Redistribution and use in source and binary forms, with or without
 * modification, are permitted provided that the following conditions are met:
 *
 *   * Redistributions of source code must retain the above copyright notice,
 *     this list of conditions and the following disclaimer.
 *   * Redistributions in binary form must reproduce the above copyright
 *     notice, this list of conditions and the following disclaimer in the
 *     documentation and/or other materials provided with the distribution.
 *   * Neither the name of Redis nor the names of its contributors may be used
 *     to endorse or promote products derived from this software without
 *     specific prior written permission.
 *
 * THIS SOFTWARE IS PROVIDED BY THE COPYRIGHT HOLDERS AND CONTRIBUTORS "AS IS"
 * AND ANY EXPRESS OR IMPLIED WARRANTIES, INCLUDING, BUT NOT LIMITED TO, THE
 * IMPLIED WARRANTIES OF MERCHANTABILITY AND FITNESS FOR A PARTICULAR PURPOSE
 * ARE DISCLAIMED. IN NO EVENT SHALL THE COPYRIGHT OWNER OR CONTRIBUTORS BE
 * LIABLE FOR ANY DIRECT, INDIRECT, INCIDENTAL, SPECIAL, EXEMPLARY, OR
 * CONSEQUENTIAL DAMAGES (INCLUDING, BUT NOT LIMITED TO, PROCUREMENT OF
 * SUBSTITUTE GOODS OR SERVICES; LOSS OF USE, DATA, OR PROFITS; OR BUSINESS
 * INTERRUPTION) HOWEVER CAUSED AND ON ANY THEORY OF LIABILITY, WHETHER IN
 * CONTRACT, STRICT LIABILITY, OR TORT (INCLUDING NEGLIGENCE OR OTHERWISE)
 * ARISING IN ANY WAY OUT OF THE USE OF THIS SOFTWARE, EVEN IF ADVISED OF THE
 * POSSIBILITY OF SUCH DAMAGE.
 */

#include "server.h"
#include "lzf.h"    /* LZF compression library */
#include "zipmap.h"
#include "endianconv.h"
#include "stream.h"
#include "functions.h"

#include <math.h>
#include <fcntl.h>
#include <sys/types.h>
#include <sys/time.h>
#include <sys/resource.h>
#include <sys/wait.h>
#include <arpa/inet.h>
#include <sys/stat.h>
#include <sys/param.h>

/* This macro is called when the internal RDB structure is corrupt */
/* 当内部 RDB 结构损坏时调用此宏 */
#define rdbReportCorruptRDB(...) rdbReportError(1, __LINE__,__VA_ARGS__)
/* This macro is called when RDB read failed (possibly a short read) */
/* 当 RDB 读取失败（可能是短读取）时调用此宏 */
#define rdbReportReadError(...) rdbReportError(0, __LINE__,__VA_ARGS__)

/* This macro tells if we are in the context of a RESTORE command, and not loading an RDB or AOF. */
#define isRestoreContext() \
    (server.current_client == NULL || server.current_client->id == CLIENT_ID_AOF) ? 0 : 1

/* 用于 rdb 检查读取错误 */
char* rdbFileBeingLoaded = NULL; /* used for rdb checking on read error */
extern int rdbCheckMode;
void rdbCheckError(const char *fmt, ...);
void rdbCheckSetError(const char *fmt, ...);

#ifdef __GNUC__
void rdbReportError(int corruption_error, int linenum, char *reason, ...) __attribute__ ((format (printf, 3, 4)));
#endif
void rdbReportError(int corruption_error, int linenum, char *reason, ...) {
    va_list ap;
    char msg[1024];
    int len;

    len = snprintf(msg,sizeof(msg),
        "Internal error in RDB reading offset %llu, function at rdb.c:%d -> ",
        (unsigned long long)server.loading_loaded_bytes, linenum);
    va_start(ap,reason);
    vsnprintf(msg+len,sizeof(msg)-len,reason,ap);
    va_end(ap);

    if (isRestoreContext()) {
        /* If we're in the context of a RESTORE command, just propagate the error. */
        /* log in VERBOSE, and return (don't exit). */
        serverLog(LL_VERBOSE, "%s", msg);
        return;
    } else if (rdbCheckMode) {
        /* If we're inside the rdb checker, let it handle the error. */
        rdbCheckError("%s",msg);
    } else if (rdbFileBeingLoaded) {
        /* If we're loading an rdb file form disk, run rdb check (and exit) */
        serverLog(LL_WARNING, "%s", msg);
        char *argv[2] = {"",rdbFileBeingLoaded};
        redis_check_rdb_main(2,argv,NULL);
    } else if (corruption_error) {
        /* In diskless loading, in case of corrupt file, log and exit. */
        serverLog(LL_WARNING, "%s. Failure loading rdb format", msg);
    } else {
        /* In diskless loading, in case of a short read (not a corrupt
         * file), log and proceed (don't exit). */
        serverLog(LL_WARNING, "%s. Failure loading rdb format from socket, assuming connection error, resuming operation.", msg);
        return;
    }
    serverLog(LL_WARNING, "Terminating server after rdb file reading failure.");
    exit(1);
}

/* 将数据写入 rdb 中 */
static ssize_t rdbWriteRaw(rio *rdb, void *p, size_t len) {
    if (rdb && rioWrite(rdb,p,len) == 0)
        return -1;
    return len;
}

/* 将 type 写入 rdb 中 */
int rdbSaveType(rio *rdb, unsigned char type) {
    return rdbWriteRaw(rdb,&type,1);
}

/* Load a "type" in RDB format, that is a one byte unsigned integer.
 * This function is not only used to load object types, but also special
 * "types" like the end-of-file type, the EXPIRE type, and so forth. */
/* 加载 RDB 格式类型，长度为1字节无符号整数
 * 除了加载对象类型，可以加载特殊类型，例如 end-of-file 和 EXPIRE 类型等 */
int rdbLoadType(rio *rdb) {
    unsigned char type;
    if (rioRead(rdb,&type,1) == 0) return -1;
    return type;
}

/* This is only used to load old databases stored with the RDB_OPCODE_EXPIRETIME
 * opcode. New versions of Redis store using the RDB_OPCODE_EXPIRETIME_MS
 * opcode. On error -1 is returned, however this could be a valid time, so
 * to check for loading errors the caller should call rioGetReadError() after
 * calling this function. */
time_t rdbLoadTime(rio *rdb) {
    int32_t t32;
    if (rioRead(rdb,&t32,4) == 0) return -1;
    return (time_t)t32;
}

int rdbSaveMillisecondTime(rio *rdb, long long t) {
    int64_t t64 = (int64_t) t;
    /* 以小端法存储  */
    memrev64ifbe(&t64); /* Store in little endian. */
    return rdbWriteRaw(rdb,&t64,8);
}

/* This function loads a time from the RDB file. It gets the version of the
 * RDB because, unfortunately, before Redis 5 (RDB version 9), the function
 * failed to convert data to/from little endian, so RDB files with keys having
 * expires could not be shared between big endian and little endian systems
 * (because the expire time will be totally wrong). The fix for this is just
 * to call memrev64ifbe(), however if we fix this for all the RDB versions,
 * this call will introduce an incompatibility for big endian systems:
 * after upgrading to Redis version 5 they will no longer be able to load their
 * own old RDB files. Because of that, we instead fix the function only for new
 * RDB versions, and load older RDB versions as we used to do in the past,
 * allowing big endian systems to load their own old RDB files.
 *
 * On I/O error the function returns LLONG_MAX, however if this is also a
 * valid stored value, the caller should use rioGetReadError() to check for
 * errors after calling this function. */
long long rdbLoadMillisecondTime(rio *rdb, int rdbver) {
    int64_t t64;
    if (rioRead(rdb,&t64,8) == 0) return LLONG_MAX;
    if (rdbver >= 9) /* Check the top comment of this function. */
        memrev64ifbe(&t64); /* Convert in big endian if the system is BE. */
    return (long long)t64;
}

/* Saves an encoded length. The first two bits in the first byte are used to
 * hold the encoding type. See the RDB_* definitions for more information
 * on the types of encoding. */
/* 保存编码的长度。第一个字节的前两位用于保存编码类型. */
int rdbSaveLen(rio *rdb, uint64_t len) {
    unsigned char buf[2];
    size_t nwritten;

    if (len < (1<<6)) {
        /* Save a 6 bit len */
        /* 存储 6 位长度 */
        buf[0] = (len&0xFF)|(RDB_6BITLEN<<6);
        if (rdbWriteRaw(rdb,buf,1) == -1) return -1;
        nwritten = 1;
    } else if (len < (1<<14)) {
        /* Save a 14 bit len */
        /* 存储 14 位长度 */
        buf[0] = ((len>>8)&0xFF)|(RDB_14BITLEN<<6);
        buf[1] = len&0xFF;
        if (rdbWriteRaw(rdb,buf,2) == -1) return -1;
        nwritten = 2;
    } else if (len <= UINT32_MAX) {
        /* Save a 32 bit len */
        /* 存储 32 位长度 */
        buf[0] = RDB_32BITLEN;
        if (rdbWriteRaw(rdb,buf,1) == -1) return -1;
        uint32_t len32 = htonl(len);
        if (rdbWriteRaw(rdb,&len32,4) == -1) return -1;
        nwritten = 1+4;
    } else {
        /* Save a 64 bit len */
        /* 存储 64 位长度 */
        buf[0] = RDB_64BITLEN;
        if (rdbWriteRaw(rdb,buf,1) == -1) return -1;
        len = htonu64(len);
        if (rdbWriteRaw(rdb,&len,8) == -1) return -1;
        nwritten = 1+8;
    }
    return nwritten;
}


/* Load an encoded length. If the loaded length is a normal length as stored
 * with rdbSaveLen(), the read length is set to '*lenptr'. If instead the
 * loaded length describes a special encoding that follows, then '*isencoded'
 * is set to 1 and the encoding format is stored at '*lenptr'.
 *
 * See the RDB_ENC_* definitions in rdb.h for more information on special
 * encodings.
 *
 * The function returns -1 on error, 0 on success. */
/* 读取编码/长度。
 * 如果为长度，那么 '*isencoded' 为 0，'*lenptr' 为长度
 * 如果为编码类型，那么 '*isencoded' 为 1，'*lenptr' 为编码格式
 * 成功返回 0 ，失败返回 -1 */
int rdbLoadLenByRef(rio *rdb, int *isencoded, uint64_t *lenptr) {
    unsigned char buf[2];
    int type;

    if (isencoded) *isencoded = 0;
    if (rioRead(rdb,buf,1) == 0) return -1;
    type = (buf[0]&0xC0)>>6;
    if (type == RDB_ENCVAL) {
        /* Read a 6 bit encoding type. */
        /* 读取 6 位编码类型 */
        if (isencoded) *isencoded = 1;
        *lenptr = buf[0]&0x3F;
    } else if (type == RDB_6BITLEN) {
        /* Read a 6 bit len. */
        *lenptr = buf[0]&0x3F;
    } else if (type == RDB_14BITLEN) {
        /* Read a 14 bit len. */
        if (rioRead(rdb,buf+1,1) == 0) return -1;
        *lenptr = ((buf[0]&0x3F)<<8)|buf[1];
    } else if (buf[0] == RDB_32BITLEN) {
        /* Read a 32 bit len. */
        uint32_t len;
        if (rioRead(rdb,&len,4) == 0) return -1;
        *lenptr = ntohl(len);
    } else if (buf[0] == RDB_64BITLEN) {
        /* Read a 64 bit len. */
        uint64_t len;
        if (rioRead(rdb,&len,8) == 0) return -1;
        *lenptr = ntohu64(len);
    } else {
        rdbReportCorruptRDB(
            "Unknown length encoding %d in rdbLoadLen()",type);
        return -1; /* Never reached. */
    }
    return 0;
}

/* This is like rdbLoadLenByRef() but directly returns the value read
 * from the RDB stream, signaling an error by returning RDB_LENERR
 * (since it is a too large count to be applicable in any Redis data
 * structure). */
/* 读取编码 / 长度
 * 若长度太大无法适用于任何 Reids 数据结构体，则返回 RDB_LENERR */
uint64_t rdbLoadLen(rio *rdb, int *isencoded) {
    uint64_t len;

    if (rdbLoadLenByRef(rdb,isencoded,&len) == -1) return RDB_LENERR;
    return len;
}

/* Encodes the "value" argument as integer when it fits in the supported ranges
 * for encoded types. If the function successfully encodes the integer, the
 * representation is stored in the buffer pointer to by "enc" and the string
 * length is returned. Otherwise 0 is returned. */
/* 计算 value 的整数编码格式，并将 value 存储在 enc 中
 * 成功时返回 enc 字符串长度，失败返回 0 */
int rdbEncodeInteger(long long value, unsigned char *enc) {
    if (value >= -(1<<7) && value <= (1<<7)-1) {
        enc[0] = (RDB_ENCVAL<<6)|RDB_ENC_INT8;
        enc[1] = value&0xFF;
        return 2;
    } else if (value >= -(1<<15) && value <= (1<<15)-1) {
        enc[0] = (RDB_ENCVAL<<6)|RDB_ENC_INT16;
        enc[1] = value&0xFF;
        enc[2] = (value>>8)&0xFF;
        return 3;
    } else if (value >= -((long long)1<<31) && value <= ((long long)1<<31)-1) {
        enc[0] = (RDB_ENCVAL<<6)|RDB_ENC_INT32;
        enc[1] = value&0xFF;
        enc[2] = (value>>8)&0xFF;
        enc[3] = (value>>16)&0xFF;
        enc[4] = (value>>24)&0xFF;
        return 5;
    } else {
        return 0;
    }
}

/* Loads an integer-encoded object with the specified encoding type "enctype".
 * The returned value changes according to the flags, see
 * rdbGenericLoadStringObject() for more info. */
/* 加载指定类型的整数编码对象
 * 返回值类型由 flags 指定。*/
void *rdbLoadIntegerObject(rio *rdb, int enctype, int flags, size_t *lenptr) {
    int plain = flags & RDB_LOAD_PLAIN;
    int sds = flags & RDB_LOAD_SDS;
    int encode = flags & RDB_LOAD_ENC;
    unsigned char enc[4];
    long long val;

    /* 读取指定类型的数据 */
    if (enctype == RDB_ENC_INT8) {
        if (rioRead(rdb,enc,1) == 0) return NULL;
        val = (signed char)enc[0];
    } else if (enctype == RDB_ENC_INT16) {
        uint16_t v;
        if (rioRead(rdb,enc,2) == 0) return NULL;
        v = ((uint32_t)enc[0])|
            ((uint32_t)enc[1]<<8);
        val = (int16_t)v;
    } else if (enctype == RDB_ENC_INT32) {
        uint32_t v;
        if (rioRead(rdb,enc,4) == 0) return NULL;
        v = ((uint32_t)enc[0])|
            ((uint32_t)enc[1]<<8)|
            ((uint32_t)enc[2]<<16)|
            ((uint32_t)enc[3]<<24);
        val = (int32_t)v;
    } else {
        rdbReportCorruptRDB("Unknown RDB integer encoding type %d",enctype);
        return NULL; /* Never reached. */
    }
    if (plain || sds) {
        char buf[LONG_STR_SIZE], *p;
        int len = ll2string(buf,sizeof(buf),val);
        if (lenptr) *lenptr = len;
        p = plain ? zmalloc(len) : sdsnewlen(SDS_NOINIT,len);
        memcpy(p,buf,len);
        return p;
    } else if (encode) {
        return createStringObjectFromLongLongForValue(val);
    } else {
        return createObject(OBJ_STRING,sdsfromlonglong(val));
    }
}

/* String objects in the form "2391" "-100" without any space and with a
 * range of values that can fit in an 8, 16 or 32 bit signed value can be
 * encoded as integers to save space */
/* 将字符串对象转换为整数，如果可以转换的话（范围在有符号32位整数内）*/
int rdbTryIntegerEncoding(char *s, size_t len, unsigned char *enc) {
    long long value;
    if (string2ll(s, len, &value)) {
        return rdbEncodeInteger(value, enc);
    } else {
        return 0;
    }
}

/* 保存 LZF 压缩字符串 */
ssize_t rdbSaveLzfBlob(rio *rdb, void *data, size_t compress_len,
                       size_t original_len) {
    unsigned char byte;
    ssize_t n, nwritten = 0;

    /* Data compressed! Let's save it on disk */
    byte = (RDB_ENCVAL<<6)|RDB_ENC_LZF;
    if ((n = rdbWriteRaw(rdb,&byte,1)) == -1) goto writeerr;
    nwritten += n;

    if ((n = rdbSaveLen(rdb,compress_len)) == -1) goto writeerr;
    nwritten += n;

    if ((n = rdbSaveLen(rdb,original_len)) == -1) goto writeerr;
    nwritten += n;

    if ((n = rdbWriteRaw(rdb,data,compress_len)) == -1) goto writeerr;
    nwritten += n;

    return nwritten;

writeerr:
    return -1;
}

/* 将字符串转换为 LZF 保存 */
ssize_t rdbSaveLzfStringObject(rio *rdb, unsigned char *s, size_t len) {
    size_t comprlen, outlen;
    void *out;

    /* We require at least four bytes compression for this to be worth it */
    /* 至少大于4个字节才允许压缩 */
    if (len <= 4) return 0;
    outlen = len-4;
    if ((out = zmalloc(outlen+1)) == NULL) return 0;
    comprlen = lzf_compress(s, len, out, outlen);
    if (comprlen == 0) {
        zfree(out);
        return 0;
    }
    ssize_t nwritten = rdbSaveLzfBlob(rdb, out, comprlen, len);
    zfree(out);
    return nwritten;
}

/* Load an LZF compressed string in RDB format. The returned value
 * changes according to 'flags'. For more info check the
 * rdbGenericLoadStringObject() function. */
/* 加载 RDB 格式的 LZF 压缩字符串。 返回值类型由 'flags' 指定。 */
void *rdbLoadLzfStringObject(rio *rdb, int flags, size_t *lenptr) {
    int plain = flags & RDB_LOAD_PLAIN;
    int sds = flags & RDB_LOAD_SDS;
    uint64_t len, clen;
    unsigned char *c = NULL;
    char *val = NULL;

    if ((clen = rdbLoadLen(rdb,NULL)) == RDB_LENERR) return NULL;
    if ((len = rdbLoadLen(rdb,NULL)) == RDB_LENERR) return NULL;
    if ((c = ztrymalloc(clen)) == NULL) {
        serverLog(isRestoreContext()? LL_VERBOSE: LL_WARNING, "rdbLoadLzfStringObject failed allocating %llu bytes", (unsigned long long)clen);
        goto err;
    }

    /* Allocate our target according to the uncompressed size. */
    if (plain) {
        val = ztrymalloc(len);
    } else {
        val = sdstrynewlen(SDS_NOINIT,len);
    }
    if (!val) {
        serverLog(isRestoreContext()? LL_VERBOSE: LL_WARNING, "rdbLoadLzfStringObject failed allocating %llu bytes", (unsigned long long)len);
        goto err;
    }

    if (lenptr) *lenptr = len;

    /* Load the compressed representation and uncompress it to target. */
    if (rioRead(rdb,c,clen) == 0) goto err;
    if (lzf_decompress(c,clen,val,len) != len) {
        rdbReportCorruptRDB("Invalid LZF compressed string");
        goto err;
    }
    zfree(c);

    if (plain || sds) {
        return val;
    } else {
        return createObject(OBJ_STRING,val);
    }
err:
    zfree(c);
    if (plain)
        zfree(val);
    else
        sdsfree(val);
    return NULL;
}

/* Save a string object as [len][data] on disk. If the object is a string
 * representation of an integer value we try to save it in a special form */
/* 将字符串对象以 [len][data] 形式保存到磁盘上
 * 如果对象是字符串整数值的表示，以整数编码保存 */
ssize_t rdbSaveRawString(rio *rdb, unsigned char *s, size_t len) {
    int enclen;
    ssize_t n, nwritten = 0;

    /* Try integer encoding */
    /* 尝试整数编码 */
    if (len <= 11) {
        unsigned char buf[5];
        if ((enclen = rdbTryIntegerEncoding((char*)s,len,buf)) > 0) {
            if (rdbWriteRaw(rdb,buf,enclen) == -1) return -1;
            return enclen;
        }
    }

    /* Try LZF compression - under 20 bytes it's unable to compress even
     * aaaaaaaaaaaaaaaaaa so skip it */
    if (server.rdb_compression && len > 20) {
        n = rdbSaveLzfStringObject(rdb,s,len);
        if (n == -1) return -1;
        if (n > 0) return n;
        /* Return value of 0 means data can't be compressed, save the old way */
    }

    /* Store verbatim */
    if ((n = rdbSaveLen(rdb,len)) == -1) return -1;
    nwritten += n;
    if (len > 0) {
        if (rdbWriteRaw(rdb,s,len) == -1) return -1;
        nwritten += len;
    }
    return nwritten;
}

/* Save a long long value as either an encoded string or a string. */
/* 将 long long 值保存为编码字符串或字符串。 */
ssize_t rdbSaveLongLongAsStringObject(rio *rdb, long long value) {
    unsigned char buf[32];
    ssize_t n, nwritten = 0;
    int enclen = rdbEncodeInteger(value,buf);
    if (enclen > 0) {
        return rdbWriteRaw(rdb,buf,enclen);
    } else {
        /* Encode as string */
        enclen = ll2string((char*)buf,32,value);
        serverAssert(enclen < 32);
        if ((n = rdbSaveLen(rdb,enclen)) == -1) return -1;
        nwritten += n;
        if ((n = rdbWriteRaw(rdb,buf,enclen)) == -1) return -1;
        nwritten += n;
    }
    return nwritten;
}

/* Like rdbSaveRawString() gets a Redis object instead. */
/* 根据类型解码对象保存 */
ssize_t rdbSaveStringObject(rio *rdb, robj *obj) {
    /* Avoid to decode the object, then encode it again, if the
     * object is already integer encoded. */
    if (obj->encoding == OBJ_ENCODING_INT) {
        return rdbSaveLongLongAsStringObject(rdb,(long)obj->ptr);
    } else {
        serverAssertWithInfo(NULL,obj,sdsEncodedObject(obj));
        return rdbSaveRawString(rdb,obj->ptr,sdslen(obj->ptr));
    }
}

/* Load a string object from an RDB file according to flags:
 * 根据 flags 从 RDB 文件中加载字符串对象
 *
 * RDB_LOAD_NONE (no flags): load an RDB object, unencoded.
 *                           未编码的 RDB 对象
 * RDB_LOAD_ENC: If the returned type is a Redis object, try to
 *               encode it in a special way to be more memory
 *               efficient. When this flag is passed the function
 *               no longer guarantees that obj->ptr is an SDS string.
 *               如果返回类型是 Redis 对象，尝试以特殊方式对其进行编码以提高内存效率
 *               这个标志被传递给函数时，不再保证 obj->ptr 是 SDS 字符串。
 * RDB_LOAD_PLAIN: Return a plain string allocated with zmalloc()
 *                 instead of a Redis object with an sds in it.
 *                 返回使用 zmalloc() 分配的纯字符串
 * RDB_LOAD_SDS: Return an SDS string instead of a Redis object.
 *               返回 SDS 字符串
 *
 * On I/O error NULL is returned.
 * I/O 错误时返回 NULL
 */
void *rdbGenericLoadStringObject(rio *rdb, int flags, size_t *lenptr) {
    int encode = flags & RDB_LOAD_ENC;
    int plain = flags & RDB_LOAD_PLAIN;
    int sds = flags & RDB_LOAD_SDS;
    int isencoded;
    unsigned long long len;

    /* 读取长度 */
    len = rdbLoadLen(rdb,&isencoded);
    if (len == RDB_LENERR) return NULL;

    if (isencoded) {
        switch(len) {
        case RDB_ENC_INT8:
        case RDB_ENC_INT16:
        case RDB_ENC_INT32:
            return rdbLoadIntegerObject(rdb,len,flags,lenptr);
        case RDB_ENC_LZF:
            return rdbLoadLzfStringObject(rdb,flags,lenptr);
        default:
            rdbReportCorruptRDB("Unknown RDB string encoding type %llu",len);
            return NULL;
        }
    }

    if (plain || sds) {
        /* RDB_LOAD_SDS / RDB_LOAD_PLAIN 编码格式 */
        void *buf = plain ? ztrymalloc(len) : sdstrynewlen(SDS_NOINIT,len);
        if (!buf) {
            serverLog(isRestoreContext()? LL_VERBOSE: LL_WARNING, "rdbGenericLoadStringObject failed allocating %llu bytes", len);
            return NULL;
        }
        if (lenptr) *lenptr = len;
        if (len && rioRead(rdb,buf,len) == 0) {
            /* I/O 错误 */
            if (plain)
                zfree(buf);
            else
                sdsfree(buf);
            return NULL;
        }
        return buf;
    } else {
        /* RDB_LOAD_NONE / RDB_LOAD_ENC 编码对象 */
        robj *o = encode ? tryCreateStringObject(SDS_NOINIT,len) :
                           tryCreateRawStringObject(SDS_NOINIT,len);
        if (!o) {
            serverLog(isRestoreContext()? LL_VERBOSE: LL_WARNING, "rdbGenericLoadStringObject failed allocating %llu bytes", len);
            return NULL;
        }
        if (len && rioRead(rdb,o->ptr,len) == 0) {
            decrRefCount(o);
            return NULL;
        }
        return o;
    }
}

robj *rdbLoadStringObject(rio *rdb) {
    return rdbGenericLoadStringObject(rdb,RDB_LOAD_NONE,NULL);
}

robj *rdbLoadEncodedStringObject(rio *rdb) {
    return rdbGenericLoadStringObject(rdb,RDB_LOAD_ENC,NULL);
}

/* Save a double value. Doubles are saved as strings prefixed by an unsigned
 * 8 bit integer specifying the length of the representation.
 * This 8 bit integer has special values in order to specify the following
 * conditions:
 * 253: not a number
 * 254: + inf
 * 255: - inf
 */
int rdbSaveDoubleValue(rio *rdb, double val) {
    unsigned char buf[128];
    int len;

    if (isnan(val)) {
        buf[0] = 253;
        len = 1;
    } else if (!isfinite(val)) {
        len = 1;
        buf[0] = (val < 0) ? 255 : 254;
    } else {
        long long lvalue;
        /* Integer printing function is much faster, check if we can safely use it. */
        if (double2ll(val, &lvalue))
            ll2string((char*)buf+1,sizeof(buf)-1,lvalue);
        else
            snprintf((char*)buf+1,sizeof(buf)-1,"%.17g",val);
        buf[0] = strlen((char*)buf+1);
        len = buf[0]+1;
    }
    return rdbWriteRaw(rdb,buf,len);
}

/* For information about double serialization check rdbSaveDoubleValue() */
int rdbLoadDoubleValue(rio *rdb, double *val) {
    char buf[256];
    unsigned char len;

    if (rioRead(rdb,&len,1) == 0) return -1;
    switch(len) {
    case 255: *val = R_NegInf; return 0;
    case 254: *val = R_PosInf; return 0;
    case 253: *val = R_Nan; return 0;
    default:
        if (rioRead(rdb,buf,len) == 0) return -1;
        buf[len] = '\0';
        if (sscanf(buf, "%lg", val)!=1) return -1;
        return 0;
    }
}

/* Saves a double for RDB 8 or greater, where IE754 binary64 format is assumed.
 * We just make sure the integer is always stored in little endian, otherwise
 * the value is copied verbatim from memory to disk.
 *
 * Return -1 on error, the size of the serialized value on success. */
int rdbSaveBinaryDoubleValue(rio *rdb, double val) {
    memrev64ifbe(&val);
    return rdbWriteRaw(rdb,&val,sizeof(val));
}

/* Loads a double from RDB 8 or greater. See rdbSaveBinaryDoubleValue() for
 * more info. On error -1 is returned, otherwise 0. */
int rdbLoadBinaryDoubleValue(rio *rdb, double *val) {
    if (rioRead(rdb,val,sizeof(*val)) == 0) return -1;
    memrev64ifbe(val);
    return 0;
}

/* Like rdbSaveBinaryDoubleValue() but single precision. */
int rdbSaveBinaryFloatValue(rio *rdb, float val) {
    memrev32ifbe(&val);
    return rdbWriteRaw(rdb,&val,sizeof(val));
}

/* Like rdbLoadBinaryDoubleValue() but single precision. */
int rdbLoadBinaryFloatValue(rio *rdb, float *val) {
    if (rioRead(rdb,val,sizeof(*val)) == 0) return -1;
    memrev32ifbe(val);
    return 0;
}

/* Save the object type of object "o". */
int rdbSaveObjectType(rio *rdb, robj *o) {
    switch (o->type) {
    case OBJ_STRING:
        return rdbSaveType(rdb,RDB_TYPE_STRING);
    case OBJ_LIST:
        if (o->encoding == OBJ_ENCODING_QUICKLIST)
            return rdbSaveType(rdb, RDB_TYPE_LIST_QUICKLIST_2);
        else
            serverPanic("Unknown list encoding");
    case OBJ_SET:
        if (o->encoding == OBJ_ENCODING_INTSET)
            return rdbSaveType(rdb,RDB_TYPE_SET_INTSET);
        else if (o->encoding == OBJ_ENCODING_HT)
            return rdbSaveType(rdb,RDB_TYPE_SET);
        else
            serverPanic("Unknown set encoding");
    case OBJ_ZSET:
        if (o->encoding == OBJ_ENCODING_LISTPACK)
            return rdbSaveType(rdb,RDB_TYPE_ZSET_LISTPACK);
        else if (o->encoding == OBJ_ENCODING_SKIPLIST)
            return rdbSaveType(rdb,RDB_TYPE_ZSET_2);
        else
            serverPanic("Unknown sorted set encoding");
    case OBJ_HASH:
        if (o->encoding == OBJ_ENCODING_LISTPACK)
            return rdbSaveType(rdb,RDB_TYPE_HASH_LISTPACK);
        else if (o->encoding == OBJ_ENCODING_HT)
            return rdbSaveType(rdb,RDB_TYPE_HASH);
        else
            serverPanic("Unknown hash encoding");
    case OBJ_STREAM:
        return rdbSaveType(rdb,RDB_TYPE_STREAM_LISTPACKS_2);
    case OBJ_MODULE:
        return rdbSaveType(rdb,RDB_TYPE_MODULE_2);
    default:
        serverPanic("Unknown object type");
    }
    return -1; /* avoid warning */
}

/* Use rdbLoadType() to load a TYPE in RDB format, but returns -1 if the
 * type is not specifically a valid Object Type. */
int rdbLoadObjectType(rio *rdb) {
    int type;
    if ((type = rdbLoadType(rdb)) == -1) return -1;
    if (!rdbIsObjectType(type)) return -1;
    return type;
}

/* This helper function serializes a consumer group Pending Entries List (PEL)
 * into the RDB file. The 'nacks' argument tells the function if also persist
 * the information about the not acknowledged message, or if to persist
 * just the IDs: this is useful because for the global consumer group PEL
 * we serialized the NACKs as well, but when serializing the local consumer
 * PELs we just add the ID, that will be resolved inside the global PEL to
 * put a reference to the same structure. */
ssize_t rdbSaveStreamPEL(rio *rdb, rax *pel, int nacks) {
    ssize_t n, nwritten = 0;

    /* Number of entries in the PEL. */
    if ((n = rdbSaveLen(rdb,raxSize(pel))) == -1) return -1;
    nwritten += n;

    /* Save each entry. */
    raxIterator ri;
    raxStart(&ri,pel);
    raxSeek(&ri,"^",NULL,0);
    while(raxNext(&ri)) {
        /* We store IDs in raw form as 128 big big endian numbers, like
         * they are inside the radix tree key. */
        if ((n = rdbWriteRaw(rdb,ri.key,sizeof(streamID))) == -1) {
            raxStop(&ri);
            return -1;
        }
        nwritten += n;

        if (nacks) {
            streamNACK *nack = ri.data;
            if ((n = rdbSaveMillisecondTime(rdb,nack->delivery_time)) == -1) {
                raxStop(&ri);
                return -1;
            }
            nwritten += n;
            if ((n = rdbSaveLen(rdb,nack->delivery_count)) == -1) {
                raxStop(&ri);
                return -1;
            }
            nwritten += n;
            /* We don't save the consumer name: we'll save the pending IDs
             * for each consumer in the consumer PEL, and resolve the consumer
             * at loading time. */
        }
    }
    raxStop(&ri);
    return nwritten;
}

/* Serialize the consumers of a stream consumer group into the RDB. Helper
 * function for the stream data type serialization. What we do here is to
 * persist the consumer metadata, and it's PEL, for each consumer. */
size_t rdbSaveStreamConsumers(rio *rdb, streamCG *cg) {
    ssize_t n, nwritten = 0;

    /* Number of consumers in this consumer group. */
    if ((n = rdbSaveLen(rdb,raxSize(cg->consumers))) == -1) return -1;
    nwritten += n;

    /* Save each consumer. */
    raxIterator ri;
    raxStart(&ri,cg->consumers);
    raxSeek(&ri,"^",NULL,0);
    while(raxNext(&ri)) {
        streamConsumer *consumer = ri.data;

        /* Consumer name. */
        if ((n = rdbSaveRawString(rdb,ri.key,ri.key_len)) == -1) {
            raxStop(&ri);
            return -1;
        }
        nwritten += n;

        /* Last seen time. */
        if ((n = rdbSaveMillisecondTime(rdb,consumer->seen_time)) == -1) {
            raxStop(&ri);
            return -1;
        }
        nwritten += n;

        /* Consumer PEL, without the ACKs (see last parameter of the function
         * passed with value of 0), at loading time we'll lookup the ID
         * in the consumer group global PEL and will put a reference in the
         * consumer local PEL. */
        if ((n = rdbSaveStreamPEL(rdb,consumer->pel,0)) == -1) {
            raxStop(&ri);
            return -1;
        }
        nwritten += n;
    }
    raxStop(&ri);
    return nwritten;
}

/* Save a Redis object.
 * Returns -1 on error, number of bytes written on success. */
/* 保存一个 Redis 对象。错误返回 -1 ，否则返回成功写入的字节数 */
ssize_t rdbSaveObject(rio *rdb, robj *o, robj *key, int dbid) {
    ssize_t n = 0, nwritten = 0;

    if (o->type == OBJ_STRING) {
        /* Save a string value */
        /* 保存字符串 */
        if ((n = rdbSaveStringObject(rdb,o)) == -1) return -1;
        nwritten += n;
    } else if (o->type == OBJ_LIST) {
        /* Save a list value */
        if (o->encoding == OBJ_ENCODING_QUICKLIST) {
            quicklist *ql = o->ptr;
            quicklistNode *node = ql->head;

            if ((n = rdbSaveLen(rdb,ql->len)) == -1) return -1;
            nwritten += n;

            while(node) {
                if ((n = rdbSaveLen(rdb,node->container)) == -1) return -1;
                nwritten += n;

                if (quicklistNodeIsCompressed(node)) {
                    void *data;
                    size_t compress_len = quicklistGetLzf(node, &data);
                    if ((n = rdbSaveLzfBlob(rdb,data,compress_len,node->sz)) == -1) return -1;
                    nwritten += n;
                } else {
                    if ((n = rdbSaveRawString(rdb,node->entry,node->sz)) == -1) return -1;
                    nwritten += n;
                }
                node = node->next;
            }
        } else {
            serverPanic("Unknown list encoding");
        }
    } else if (o->type == OBJ_SET) {
        /* Save a set value */
        if (o->encoding == OBJ_ENCODING_HT) {
            dict *set = o->ptr;
            dictIterator *di = dictGetIterator(set);
            dictEntry *de;

            if ((n = rdbSaveLen(rdb,dictSize(set))) == -1) {
                dictReleaseIterator(di);
                return -1;
            }
            nwritten += n;

            while((de = dictNext(di)) != NULL) {
                sds ele = dictGetKey(de);
                if ((n = rdbSaveRawString(rdb,(unsigned char*)ele,sdslen(ele)))
                    == -1)
                {
                    dictReleaseIterator(di);
                    return -1;
                }
                nwritten += n;
            }
            dictReleaseIterator(di);
        } else if (o->encoding == OBJ_ENCODING_INTSET) {
            size_t l = intsetBlobLen((intset*)o->ptr);

            if ((n = rdbSaveRawString(rdb,o->ptr,l)) == -1) return -1;
            nwritten += n;
        } else {
            serverPanic("Unknown set encoding");
        }
    } else if (o->type == OBJ_ZSET) {
        /* Save a sorted set value */
        if (o->encoding == OBJ_ENCODING_LISTPACK) {
            size_t l = lpBytes((unsigned char*)o->ptr);

            if ((n = rdbSaveRawString(rdb,o->ptr,l)) == -1) return -1;
            nwritten += n;
        } else if (o->encoding == OBJ_ENCODING_SKIPLIST) {
            zset *zs = o->ptr;
            zskiplist *zsl = zs->zsl;

            if ((n = rdbSaveLen(rdb,zsl->length)) == -1) return -1;
            nwritten += n;

            /* We save the skiplist elements from the greatest to the smallest
             * (that's trivial since the elements are already ordered in the
             * skiplist): this improves the load process, since the next loaded
             * element will always be the smaller, so adding to the skiplist
             * will always immediately stop at the head, making the insertion
             * O(1) instead of O(log(N)). */
            zskiplistNode *zn = zsl->tail;
            while (zn != NULL) {
                if ((n = rdbSaveRawString(rdb,
                    (unsigned char*)zn->ele,sdslen(zn->ele))) == -1)
                {
                    return -1;
                }
                nwritten += n;
                if ((n = rdbSaveBinaryDoubleValue(rdb,zn->score)) == -1)
                    return -1;
                nwritten += n;
                zn = zn->backward;
            }
        } else {
            serverPanic("Unknown sorted set encoding");
        }
    } else if (o->type == OBJ_HASH) {
        /* Save a hash value */
        if (o->encoding == OBJ_ENCODING_LISTPACK) {
            size_t l = lpBytes((unsigned char*)o->ptr);

            if ((n = rdbSaveRawString(rdb,o->ptr,l)) == -1) return -1;
            nwritten += n;
        } else if (o->encoding == OBJ_ENCODING_HT) {
            dictIterator *di = dictGetIterator(o->ptr);
            dictEntry *de;

            if ((n = rdbSaveLen(rdb,dictSize((dict*)o->ptr))) == -1) {
                dictReleaseIterator(di);
                return -1;
            }
            nwritten += n;

            while((de = dictNext(di)) != NULL) {
                sds field = dictGetKey(de);
                sds value = dictGetVal(de);

                if ((n = rdbSaveRawString(rdb,(unsigned char*)field,
                        sdslen(field))) == -1)
                {
                    dictReleaseIterator(di);
                    return -1;
                }
                nwritten += n;
                if ((n = rdbSaveRawString(rdb,(unsigned char*)value,
                        sdslen(value))) == -1)
                {
                    dictReleaseIterator(di);
                    return -1;
                }
                nwritten += n;
            }
            dictReleaseIterator(di);
        } else {
            serverPanic("Unknown hash encoding");
        }
    } else if (o->type == OBJ_STREAM) {
        /* Store how many listpacks we have inside the radix tree. */
        stream *s = o->ptr;
        rax *rax = s->rax;
        if ((n = rdbSaveLen(rdb,raxSize(rax))) == -1) return -1;
        nwritten += n;

        /* Serialize all the listpacks inside the radix tree as they are,
         * when loading back, we'll use the first entry of each listpack
         * to insert it back into the radix tree. */
        raxIterator ri;
        raxStart(&ri,rax);
        raxSeek(&ri,"^",NULL,0);
        while (raxNext(&ri)) {
            unsigned char *lp = ri.data;
            size_t lp_bytes = lpBytes(lp);
            if ((n = rdbSaveRawString(rdb,ri.key,ri.key_len)) == -1) {
                raxStop(&ri);
                return -1;
            }
            nwritten += n;
            if ((n = rdbSaveRawString(rdb,lp,lp_bytes)) == -1) {
                raxStop(&ri);
                return -1;
            }
            nwritten += n;
        }
        raxStop(&ri);

        /* Save the number of elements inside the stream. We cannot obtain
         * this easily later, since our macro nodes should be checked for
         * number of items: not a great CPU / space tradeoff. */
        if ((n = rdbSaveLen(rdb,s->length)) == -1) return -1;
        nwritten += n;
        /* Save the last entry ID. */
        if ((n = rdbSaveLen(rdb,s->last_id.ms)) == -1) return -1;
        nwritten += n;
        if ((n = rdbSaveLen(rdb,s->last_id.seq)) == -1) return -1;
        nwritten += n;
        /* Save the first entry ID. */
        if ((n = rdbSaveLen(rdb,s->first_id.ms)) == -1) return -1;
        nwritten += n;
        if ((n = rdbSaveLen(rdb,s->first_id.seq)) == -1) return -1;
        nwritten += n;
        /* Save the maximal tombstone ID. */
        if ((n = rdbSaveLen(rdb,s->max_deleted_entry_id.ms)) == -1) return -1;
        nwritten += n;
        if ((n = rdbSaveLen(rdb,s->max_deleted_entry_id.seq)) == -1) return -1;
        nwritten += n;
        /* Save the offset. */
        if ((n = rdbSaveLen(rdb,s->entries_added)) == -1) return -1;
        nwritten += n;

        /* The consumer groups and their clients are part of the stream
         * type, so serialize every consumer group. */

        /* Save the number of groups. */
        size_t num_cgroups = s->cgroups ? raxSize(s->cgroups) : 0;
        if ((n = rdbSaveLen(rdb,num_cgroups)) == -1) return -1;
        nwritten += n;

        if (num_cgroups) {
            /* Serialize each consumer group. */
            raxStart(&ri,s->cgroups);
            raxSeek(&ri,"^",NULL,0);
            while(raxNext(&ri)) {
                streamCG *cg = ri.data;

                /* Save the group name. */
                if ((n = rdbSaveRawString(rdb,ri.key,ri.key_len)) == -1) {
                    raxStop(&ri);
                    return -1;
                }
                nwritten += n;

                /* Last ID. */
                if ((n = rdbSaveLen(rdb,cg->last_id.ms)) == -1) {
                    raxStop(&ri);
                    return -1;
                }
                nwritten += n;
                if ((n = rdbSaveLen(rdb,cg->last_id.seq)) == -1) {
                    raxStop(&ri);
                    return -1;
                }
                nwritten += n;
                
                /* Save the group's logical reads counter. */
                if ((n = rdbSaveLen(rdb,cg->entries_read)) == -1) {
                    raxStop(&ri);
                    return -1;
                }
                nwritten += n;

                /* Save the global PEL. */
                if ((n = rdbSaveStreamPEL(rdb,cg->pel,1)) == -1) {
                    raxStop(&ri);
                    return -1;
                }
                nwritten += n;

                /* Save the consumers of this group. */
                if ((n = rdbSaveStreamConsumers(rdb,cg)) == -1) {
                    raxStop(&ri);
                    return -1;
                }
                nwritten += n;
            }
            raxStop(&ri);
        }
    } else if (o->type == OBJ_MODULE) {
        /* Save a module-specific value. */
        RedisModuleIO io;
        moduleValue *mv = o->ptr;
        moduleType *mt = mv->type;

        /* Write the "module" identifier as prefix, so that we'll be able
         * to call the right module during loading. */
        int retval = rdbSaveLen(rdb,mt->id);
        if (retval == -1) return -1;
        moduleInitIOContext(io,mt,rdb,key,dbid);
        io.bytes += retval;

        /* Then write the module-specific representation + EOF marker. */
        mt->rdb_save(&io,mv->value);
        retval = rdbSaveLen(rdb,RDB_MODULE_OPCODE_EOF);
        if (retval == -1)
            io.error = 1;
        else
            io.bytes += retval;

        if (io.ctx) {
            moduleFreeContext(io.ctx);
            zfree(io.ctx);
        }
        return io.error ? -1 : (ssize_t)io.bytes;
    } else {
        serverPanic("Unknown object type");
    }
    return nwritten;
}

/* Return the length the object will have on disk if saved with
 * the rdbSaveObject() function. Currently we use a trick to get
 * this length with very little changes to the code. In the future
 * we could switch to a faster solution. */
size_t rdbSavedObjectLen(robj *o, robj *key, int dbid) {
    ssize_t len = rdbSaveObject(NULL,o,key,dbid);
    serverAssertWithInfo(NULL,o,len != -1);
    return len;
}

/* Save a key-value pair, with expire time, type, key, value.
 * On error -1 is returned.
 * On success if the key was actually saved 1 is returned. */
int rdbSaveKeyValuePair(rio *rdb, robj *key, robj *val, long long expiretime, int dbid) {
    int savelru = server.maxmemory_policy & MAXMEMORY_FLAG_LRU;
    int savelfu = server.maxmemory_policy & MAXMEMORY_FLAG_LFU;

    /* Save the expire time */
    if (expiretime != -1) {
        if (rdbSaveType(rdb,RDB_OPCODE_EXPIRETIME_MS) == -1) return -1;
        if (rdbSaveMillisecondTime(rdb,expiretime) == -1) return -1;
    }

    /* Save the LRU info. */
    if (savelru) {
        uint64_t idletime = estimateObjectIdleTime(val);
        idletime /= 1000; /* Using seconds is enough and requires less space.*/
        if (rdbSaveType(rdb,RDB_OPCODE_IDLE) == -1) return -1;
        if (rdbSaveLen(rdb,idletime) == -1) return -1;
    }

    /* Save the LFU info. */
    if (savelfu) {
        uint8_t buf[1];
        buf[0] = LFUDecrAndReturn(val);
        /* We can encode this in exactly two bytes: the opcode and an 8
         * bit counter, since the frequency is logarithmic with a 0-255 range.
         * Note that we do not store the halving time because to reset it
         * a single time when loading does not affect the frequency much. */
        if (rdbSaveType(rdb,RDB_OPCODE_FREQ) == -1) return -1;
        if (rdbWriteRaw(rdb,buf,1) == -1) return -1;
    }

    /* Save type, key, value */
    if (rdbSaveObjectType(rdb,val) == -1) return -1;
    if (rdbSaveStringObject(rdb,key) == -1) return -1;
    if (rdbSaveObject(rdb,val,key,dbid) == -1) return -1;

    /* Delay return if required (for testing) */
    if (server.rdb_key_save_delay)
        debugDelay(server.rdb_key_save_delay);

    return 1;
}

/* Save an AUX field. */
/* 以为 key / value 的格式，保存 AUX 字段 */
ssize_t rdbSaveAuxField(rio *rdb, void *key, size_t keylen, void *val, size_t vallen) {
    ssize_t ret, len = 0;
    if ((ret = rdbSaveType(rdb,RDB_OPCODE_AUX)) == -1) return -1;
    len += ret;
    if ((ret = rdbSaveRawString(rdb,key,keylen)) == -1) return -1;
    len += ret;
    if ((ret = rdbSaveRawString(rdb,val,vallen)) == -1) return -1;
    len += ret;
    return len;
}

/* Wrapper for rdbSaveAuxField() used when key/val length can be obtained
 * with strlen(). */
ssize_t rdbSaveAuxFieldStrStr(rio *rdb, char *key, char *val) {
    return rdbSaveAuxField(rdb,key,strlen(key),val,strlen(val));
}

/* Wrapper for strlen(key) + integer type (up to long long range). */
ssize_t rdbSaveAuxFieldStrInt(rio *rdb, char *key, long long val) {
    char buf[LONG_STR_SIZE];
    int vlen = ll2string(buf,sizeof(buf),val);
    return rdbSaveAuxField(rdb,key,strlen(key),buf,vlen);
}

/* Save a few default AUX fields with information about the RDB generated. */
/* 保存默认的 AUX 字段，其中包括生成的 RDB 信息 */
int rdbSaveInfoAuxFields(rio *rdb, int rdbflags, rdbSaveInfo *rsi) {
<<<<<<< HEAD
    UNUSED(rdbflags);
    /* 系统位数 */
=======
>>>>>>> 76b9c13d
    int redis_bits = (sizeof(void*) == 8) ? 64 : 32;
    int aof_base = (rdbflags & RDBFLAGS_AOF_PREAMBLE) != 0;

    /* Add a few fields about the state when the RDB was created. */
    /* 添加一些关于创建 RDB 时状态字段。 */
    if (rdbSaveAuxFieldStrStr(rdb,"redis-ver",REDIS_VERSION) == -1) return -1;
    if (rdbSaveAuxFieldStrInt(rdb,"redis-bits",redis_bits) == -1) return -1;
    if (rdbSaveAuxFieldStrInt(rdb,"ctime",time(NULL)) == -1) return -1;
    if (rdbSaveAuxFieldStrInt(rdb,"used-mem",zmalloc_used_memory()) == -1) return -1;

    /* Handle saving options that generate aux fields. */
    /* 处理生成辅助字段的保存选项。 */
    if (rsi) {
        if (rdbSaveAuxFieldStrInt(rdb,"repl-stream-db",rsi->repl_stream_db)
            == -1) return -1;
        if (rdbSaveAuxFieldStrStr(rdb,"repl-id",server.replid)
            == -1) return -1;
        if (rdbSaveAuxFieldStrInt(rdb,"repl-offset",server.master_repl_offset)
            == -1) return -1;
    }
    if (rdbSaveAuxFieldStrInt(rdb, "aof-base", aof_base) == -1) return -1;
    return 1;
}

ssize_t rdbSaveSingleModuleAux(rio *rdb, int when, moduleType *mt) {
    /* Save a module-specific aux value. */
    RedisModuleIO io;
    int retval = rdbSaveType(rdb, RDB_OPCODE_MODULE_AUX);
    if (retval == -1) return -1;
    moduleInitIOContext(io,mt,rdb,NULL,-1);
    io.bytes += retval;

    /* Write the "module" identifier as prefix, so that we'll be able
     * to call the right module during loading. */
    retval = rdbSaveLen(rdb,mt->id);
    if (retval == -1) return -1;
    io.bytes += retval;

    /* write the 'when' so that we can provide it on loading. add a UINT opcode
     * for backwards compatibility, everything after the MT needs to be prefixed
     * by an opcode. */
    retval = rdbSaveLen(rdb,RDB_MODULE_OPCODE_UINT);
    if (retval == -1) return -1;
    io.bytes += retval;
    retval = rdbSaveLen(rdb,when);
    if (retval == -1) return -1;
    io.bytes += retval;

    /* Then write the module-specific representation + EOF marker. */
    mt->aux_save(&io,when);
    retval = rdbSaveLen(rdb,RDB_MODULE_OPCODE_EOF);
    if (retval == -1)
        io.error = 1;
    else
        io.bytes += retval;

    if (io.ctx) {
        moduleFreeContext(io.ctx);
        zfree(io.ctx);
    }
    if (io.error)
        return -1;
    return io.bytes;
}

ssize_t rdbSaveFunctions(rio *rdb) {
    dict *functions = functionsLibGet();
    dictIterator *iter = dictGetIterator(functions);
    dictEntry *entry = NULL;
    ssize_t written = 0;
    ssize_t ret;
    while ((entry = dictNext(iter))) {
        if ((ret = rdbSaveType(rdb, RDB_OPCODE_FUNCTION2)) < 0) goto werr;
        written += ret;
        functionLibInfo *li = dictGetVal(entry);
        if ((ret = rdbSaveRawString(rdb, (unsigned char *) li->code, sdslen(li->code))) < 0) goto werr;
        written += ret;
    }
    dictReleaseIterator(iter);
    return written;

werr:
    dictReleaseIterator(iter);
    return -1;
}

ssize_t rdbSaveDb(rio *rdb, int dbid, int rdbflags, long *key_counter) {
    dictIterator *di;
    dictEntry *de;
    ssize_t written = 0;
    ssize_t res;
    static long long info_updated_time = 0;
    char *pname = (rdbflags & RDBFLAGS_AOF_PREAMBLE) ? "AOF rewrite" :  "RDB";

    redisDb *db = server.db + dbid;
    dict *d = db->dict;
    if (dictSize(d) == 0) return 0;
    di = dictGetSafeIterator(d);

    /* Write the SELECT DB opcode */
    if ((res = rdbSaveType(rdb,RDB_OPCODE_SELECTDB)) < 0) goto werr;
    written += res;
    if ((res = rdbSaveLen(rdb, dbid)) < 0) goto werr;
    written += res;

    /* Write the RESIZE DB opcode. */
    uint64_t db_size, expires_size;
    db_size = dictSize(db->dict);
    expires_size = dictSize(db->expires);
    if ((res = rdbSaveType(rdb,RDB_OPCODE_RESIZEDB)) < 0) goto werr;
    written += res;
    if ((res = rdbSaveLen(rdb,db_size)) < 0) goto werr;
    written += res;
    if ((res = rdbSaveLen(rdb,expires_size)) < 0) goto werr;
    written += res;

    /* Iterate this DB writing every entry */
    while((de = dictNext(di)) != NULL) {
        sds keystr = dictGetKey(de);
        robj key, *o = dictGetVal(de);
        long long expire;
        size_t rdb_bytes_before_key = rdb->processed_bytes;

        initStaticStringObject(key,keystr);
        expire = getExpire(db,&key);
        if ((res = rdbSaveKeyValuePair(rdb, &key, o, expire, dbid)) < 0) goto werr;
        written += res;

        /* In fork child process, we can try to release memory back to the
         * OS and possibly avoid or decrease COW. We give the dismiss
         * mechanism a hint about an estimated size of the object we stored. */
        size_t dump_size = rdb->processed_bytes - rdb_bytes_before_key;
        if (server.in_fork_child) dismissObject(o, dump_size);

        /* Update child info every 1 second (approximately).
         * in order to avoid calling mstime() on each iteration, we will
         * check the diff every 1024 keys */
        if (((*key_counter)++ & 1023) == 0) {
            long long now = mstime();
            if (now - info_updated_time >= 1000) {
                sendChildInfo(CHILD_INFO_TYPE_CURRENT_INFO, *key_counter, pname);
                info_updated_time = now;
            }
        }
    }

    dictReleaseIterator(di);
    return written;

werr:
    dictReleaseIterator(di);
    return -1;
}

/* Produces a dump of the database in RDB format sending it to the specified
 * Redis I/O channel. On success C_OK is returned, otherwise C_ERR
 * is returned and part of the output, or all the output, can be
 * missing because of I/O errors.
 *
 * When the function returns C_ERR and if 'error' is not NULL, the
 * integer pointed by 'error' is set to the value of errno just after the I/O
 * error. */
int rdbSaveRio(int req, rio *rdb, int *error, int rdbflags, rdbSaveInfo *rsi) {
    char magic[10];
    uint64_t cksum;
    long key_counter = 0;
    int j;

    if (server.rdb_checksum)
        rdb->update_cksum = rioGenericUpdateChecksum;
    /* 文件标头 */
    snprintf(magic,sizeof(magic),"REDIS%04d",RDB_VERSION);
    if (rdbWriteRaw(rdb,magic,9) == -1) goto werr;
    if (rdbSaveInfoAuxFields(rdb,rdbflags,rsi) == -1) goto werr;
    if (!(req & SLAVE_REQ_RDB_EXCLUDE_DATA) && rdbSaveModulesAux(rdb, REDISMODULE_AUX_BEFORE_RDB) == -1) goto werr;

    /* save functions */
    if (!(req & SLAVE_REQ_RDB_EXCLUDE_FUNCTIONS) && rdbSaveFunctions(rdb) == -1) goto werr;

    /* save all databases, skip this if we're in functions-only mode */
    if (!(req & SLAVE_REQ_RDB_EXCLUDE_DATA)) {
        for (j = 0; j < server.dbnum; j++) {
            if (rdbSaveDb(rdb, j, rdbflags, &key_counter) == -1) goto werr;
        }
    }

    if (!(req & SLAVE_REQ_RDB_EXCLUDE_DATA) && rdbSaveModulesAux(rdb, REDISMODULE_AUX_AFTER_RDB) == -1) goto werr;

    /* EOF opcode */
    if (rdbSaveType(rdb,RDB_OPCODE_EOF) == -1) goto werr;

    /* CRC64 checksum. It will be zero if checksum computation is disabled, the
     * loading code skips the check in this case. */
    cksum = rdb->cksum;
    memrev64ifbe(&cksum);
    if (rioWrite(rdb,&cksum,8) == 0) goto werr;
    return C_OK;

werr:
    if (error) *error = errno;
    return C_ERR;
}

/* This is just a wrapper to rdbSaveRio() that additionally adds a prefix
 * and a suffix to the generated RDB dump. The prefix is:
 *
 * $EOF:<40 bytes unguessable hex string>\r\n
 *
 * While the suffix is the 40 bytes hex string we announced in the prefix.
 * This way processes receiving the payload can understand when it ends
 * without doing any processing of the content. */
int rdbSaveRioWithEOFMark(int req, rio *rdb, int *error, rdbSaveInfo *rsi) {
    char eofmark[RDB_EOF_MARK_SIZE];

    startSaving(RDBFLAGS_REPLICATION);
    getRandomHexChars(eofmark,RDB_EOF_MARK_SIZE);
    if (error) *error = 0;
    if (rioWrite(rdb,"$EOF:",5) == 0) goto werr;
    if (rioWrite(rdb,eofmark,RDB_EOF_MARK_SIZE) == 0) goto werr;
    if (rioWrite(rdb,"\r\n",2) == 0) goto werr;
    if (rdbSaveRio(req,rdb,error,RDBFLAGS_NONE,rsi) == C_ERR) goto werr;
    if (rioWrite(rdb,eofmark,RDB_EOF_MARK_SIZE) == 0) goto werr;
    stopSaving(1);
    return C_OK;

werr: /* Write error. */
    /* Set 'error' only if not already set by rdbSaveRio() call. */
    if (error && *error == 0) *error = errno;
    stopSaving(0);
    return C_ERR;
}

/* Save the DB on disk. Return C_ERR on error, C_OK on success. */
/* 保存 DB 在磁盘上。 错误返回 C_ERR ，正确返回 C_OK 。 */
int rdbSave(int req, char *filename, rdbSaveInfo *rsi) {
    /* 要写入的临时文件 */
    char tmpfile[256];
    /* 错误消息的当前工作目录路径。 */
    char cwd[MAXPATHLEN]; /* Current working dir path for error messages. */
    FILE *fp = NULL;
    rio rdb;
    int error = 0;
    char *err_op;    /* For a detailed log */

    /* 设置临时文件名 */
    snprintf(tmpfile,256,"temp-%d.rdb", (int) getpid());
    fp = fopen(tmpfile,"w");
    if (!fp) {
        char *str_err = strerror(errno);
        char *cwdp = getcwd(cwd,MAXPATHLEN);
        serverLog(LL_WARNING,
            "Failed opening the temp RDB file %s (in server root dir %s) "
            "for saving: %s",
            tmpfile,
            cwdp ? cwdp : "unknown",
            str_err);
        return C_ERR;
    }

    /* 初始化 rio 文件 */
    rioInitWithFile(&rdb,fp);
    startSaving(RDBFLAGS_NONE);

    /* 允许的话，自动 Sync , 每写入 4mb 调用一次 fsync */
    if (server.rdb_save_incremental_fsync)
        rioSetAutoSync(&rdb,REDIS_AUTOSYNC_BYTES);

    /* 写入磁盘 */
    if (rdbSaveRio(req,&rdb,&error,RDBFLAGS_NONE,rsi) == C_ERR) {
        errno = error;
        err_op = "rdbSaveRio";
        goto werr;
    }

    /* Make sure data will not remain on the OS's output buffers */
<<<<<<< HEAD
    /* 确保数据不会保留在操作系统的输出缓冲区中 */
    if (fflush(fp)) goto werr;
    if (fsync(fileno(fp))) goto werr;
    if (fclose(fp)) { fp = NULL; goto werr; }
=======
    if (fflush(fp)) { err_op = "fflush"; goto werr; }
    if (fsync(fileno(fp))) { err_op = "fsync"; goto werr; }
    if (fclose(fp)) { fp = NULL; err_op = "fclose"; goto werr; }
>>>>>>> 76b9c13d
    fp = NULL;
    
    /* Use RENAME to make sure the DB file is changed atomically only
     * if the generate DB file is ok. */
    /* 通过原子更改的方式替换 RDB 文件为最新的 */
    if (rename(tmpfile,filename) == -1) {
        char *str_err = strerror(errno);
        char *cwdp = getcwd(cwd,MAXPATHLEN);
        serverLog(LL_WARNING,
            "Error moving temp DB file %s on the final "
            "destination %s (in server root dir %s): %s",
            tmpfile,
            filename,
            cwdp ? cwdp : "unknown",
            str_err);
        unlink(tmpfile);
        stopSaving(0);
        return C_ERR;
    }
    if (fsyncFileDir(filename) == -1) { err_op = "fsyncFileDir"; goto werr; }

    serverLog(LL_NOTICE,"DB saved on disk");
    server.dirty = 0;
    server.lastsave = time(NULL);
    server.lastbgsave_status = C_OK;
    stopSaving(1);
    return C_OK;

werr:
    serverLog(LL_WARNING,"Write error saving DB on disk(%s): %s", err_op, strerror(errno));
    if (fp) fclose(fp);
    unlink(tmpfile);
    stopSaving(0);
    return C_ERR;
}

/* 创建进程写入 RDB 到磁盘 */
int rdbSaveBackground(int req, char *filename, rdbSaveInfo *rsi) {
    pid_t childpid;

    /* 如果有活跃的子进程（例如 bgsave bgrewriteaof），不进行 rdbSaveBackground */
    if (hasActiveChildProcess()) return C_ERR;
    server.stat_rdb_saves++;

    server.dirty_before_bgsave = server.dirty;
    server.lastbgsave_try = time(NULL);

    if ((childpid = redisFork(CHILD_TYPE_RDB)) == 0) {
        int retval;

        /* Child */
        redisSetProcTitle("redis-rdb-bgsave");
        redisSetCpuAffinity(server.bgsave_cpulist);
        /* 将 rdb 保存在磁盘中 */
        retval = rdbSave(req, filename,rsi);
        if (retval == C_OK) {
            sendChildCowInfo(CHILD_INFO_TYPE_RDB_COW_SIZE, "RDB");
        }
        exitFromChild((retval == C_OK) ? 0 : 1);
    } else {
        /* Parent */
        if (childpid == -1) {
            /* 子进程创建失败 */
            server.lastbgsave_status = C_ERR;
            serverLog(LL_WARNING,"Can't save in background: fork: %s",
                strerror(errno));
            return C_ERR;
        }
        serverLog(LL_NOTICE,"Background saving started by pid %ld",(long) childpid);
        server.rdb_save_time_start = time(NULL);
        server.rdb_child_type = RDB_CHILD_TYPE_DISK;
        return C_OK;
    }
    return C_OK; /* unreached */
}

/* Note that we may call this function in signal handle 'sigShutdownHandler',
 * so we need guarantee all functions we call are async-signal-safe.
 * If we call this function from signal handle, we won't call bg_unlink that
 * is not async-signal-safe. */
void rdbRemoveTempFile(pid_t childpid, int from_signal) {
    char tmpfile[256];
    char pid[32];

    /* Generate temp rdb file name using async-signal safe functions. */
    int pid_len = ll2string(pid, sizeof(pid), childpid);
    strcpy(tmpfile, "temp-");
    strncpy(tmpfile+5, pid, pid_len);
    strcpy(tmpfile+5+pid_len, ".rdb");

    if (from_signal) {
        /* bg_unlink is not async-signal-safe, but in this case we don't really
         * need to close the fd, it'll be released when the process exists. */
        int fd = open(tmpfile, O_RDONLY|O_NONBLOCK);
        UNUSED(fd);
        unlink(tmpfile);
    } else {
        bg_unlink(tmpfile);
    }
}

/* This function is called by rdbLoadObject() when the code is in RDB-check
 * mode and we find a module value of type 2 that can be parsed without
 * the need of the actual module. The value is parsed for errors, finally
 * a dummy redis object is returned just to conform to the API. */
robj *rdbLoadCheckModuleValue(rio *rdb, char *modulename) {
    uint64_t opcode;
    while((opcode = rdbLoadLen(rdb,NULL)) != RDB_MODULE_OPCODE_EOF) {
        if (opcode == RDB_MODULE_OPCODE_SINT ||
            opcode == RDB_MODULE_OPCODE_UINT)
        {
            uint64_t len;
            if (rdbLoadLenByRef(rdb,NULL,&len) == -1) {
                rdbReportCorruptRDB(
                    "Error reading integer from module %s value", modulename);
            }
        } else if (opcode == RDB_MODULE_OPCODE_STRING) {
            robj *o = rdbGenericLoadStringObject(rdb,RDB_LOAD_NONE,NULL);
            if (o == NULL) {
                rdbReportCorruptRDB(
                    "Error reading string from module %s value", modulename);
            }
            decrRefCount(o);
        } else if (opcode == RDB_MODULE_OPCODE_FLOAT) {
            float val;
            if (rdbLoadBinaryFloatValue(rdb,&val) == -1) {
                rdbReportCorruptRDB(
                    "Error reading float from module %s value", modulename);
            }
        } else if (opcode == RDB_MODULE_OPCODE_DOUBLE) {
            double val;
            if (rdbLoadBinaryDoubleValue(rdb,&val) == -1) {
                rdbReportCorruptRDB(
                    "Error reading double from module %s value", modulename);
            }
        }
    }
    return createStringObject("module-dummy-value",18);
}

/* callback for hashZiplistConvertAndValidateIntegrity.
 * Check that the ziplist doesn't have duplicate hash field names.
 * The ziplist element pointed by 'p' will be converted and stored into listpack. */
static int _ziplistPairsEntryConvertAndValidate(unsigned char *p, unsigned int head_count, void *userdata) {
    unsigned char *str;
    unsigned int slen;
    long long vll;

    struct {
        long count;
        dict *fields;
        unsigned char **lp;
    } *data = userdata;

    if (data->fields == NULL) {
        data->fields = dictCreate(&hashDictType);
        dictExpand(data->fields, head_count/2);
    }

    if (!ziplistGet(p, &str, &slen, &vll))
        return 0;

    /* Even records are field names, add to dict and check that's not a dup */
    if (((data->count) & 1) == 0) {
        sds field = str? sdsnewlen(str, slen): sdsfromlonglong(vll);
        if (dictAdd(data->fields, field, NULL) != DICT_OK) {
            /* Duplicate, return an error */
            sdsfree(field);
            return 0;
        }
    }

    if (str) {
        *(data->lp) = lpAppend(*(data->lp), (unsigned char*)str, slen);
    } else {
        *(data->lp) = lpAppendInteger(*(data->lp), vll);
    }

    (data->count)++;
    return 1;
}

/* Validate the integrity of the data structure while converting it to 
 * listpack and storing it at 'lp'.
 * The function is safe to call on non-validated ziplists, it returns 0
 * when encounter an integrity validation issue. */
int ziplistPairsConvertAndValidateIntegrity(unsigned char *zl, size_t size, unsigned char **lp) {
    /* Keep track of the field names to locate duplicate ones */
    struct {
        long count;
        dict *fields; /* Initialisation at the first callback. */
        unsigned char **lp;
    } data = {0, NULL, lp};

    int ret = ziplistValidateIntegrity(zl, size, 1, _ziplistPairsEntryConvertAndValidate, &data);

    /* make sure we have an even number of records. */
    if (data.count & 1)
        ret = 0;

    if (data.fields) dictRelease(data.fields);
    return ret;
}

/* callback for ziplistValidateIntegrity.
 * The ziplist element pointed by 'p' will be converted and stored into listpack. */
static int _ziplistEntryConvertAndValidate(unsigned char *p, unsigned int head_count, void *userdata) {
    UNUSED(head_count);
    unsigned char *str;
    unsigned int slen;
    long long vll;
    unsigned char **lp = (unsigned char**)userdata;

    if (!ziplistGet(p, &str, &slen, &vll)) return 0;

    if (str)
        *lp = lpAppend(*lp, (unsigned char*)str, slen);
    else
        *lp = lpAppendInteger(*lp, vll);

    return 1;
}

/* callback for ziplistValidateIntegrity.
 * The ziplist element pointed by 'p' will be converted and stored into quicklist. */
static int _listZiplistEntryConvertAndValidate(unsigned char *p, unsigned int head_count, void *userdata) {
    UNUSED(head_count);
    unsigned char *str;
    unsigned int slen;
    long long vll;
    char longstr[32] = {0};
    quicklist *ql = (quicklist*)userdata;

    if (!ziplistGet(p, &str, &slen, &vll)) return 0;
    if (!str) {
        /* Write the longval as a string so we can re-add it */
        slen = ll2string(longstr, sizeof(longstr), vll);
        str = (unsigned char *)longstr;
    }
    quicklistPushTail(ql, str, slen);
    return 1;
}

/* callback for to check the listpack doesn't have duplicate records */
static int _lpPairsEntryValidation(unsigned char *p, unsigned int head_count, void *userdata) {
    struct {
        long count;
        dict *fields;
    } *data = userdata;

    if (data->fields == NULL) {
        data->fields = dictCreate(&hashDictType);
        dictExpand(data->fields, head_count/2);
    }

    /* Even records are field names, add to dict and check that's not a dup */
    if (((data->count) & 1) == 0) {
        unsigned char *str;
        int64_t slen;
        unsigned char buf[LP_INTBUF_SIZE];

        str = lpGet(p, &slen, buf);
        sds field = sdsnewlen(str, slen);
        if (dictAdd(data->fields, field, NULL) != DICT_OK) {
            /* Duplicate, return an error */
            sdsfree(field);
            return 0;
        }
    }

    (data->count)++;
    return 1;
}

/* Validate the integrity of the listpack structure.
 * when `deep` is 0, only the integrity of the header is validated.
 * when `deep` is 1, we scan all the entries one by one. */
int lpPairsValidateIntegrityAndDups(unsigned char *lp, size_t size, int deep) {
    if (!deep)
        return lpValidateIntegrity(lp, size, 0, NULL, NULL);

    /* Keep track of the field names to locate duplicate ones */
    struct {
        long count;
        dict *fields; /* Initialisation at the first callback. */
    } data = {0, NULL};

    int ret = lpValidateIntegrity(lp, size, 1, _lpPairsEntryValidation, &data);

    /* make sure we have an even number of records. */
    if (data.count & 1)
        ret = 0;

    if (data.fields) dictRelease(data.fields);
    return ret;
}

/* Load a Redis object of the specified type from the specified file.
 * On success a newly allocated object is returned, otherwise NULL.
 * When the function returns NULL and if 'error' is not NULL, the
 * integer pointed by 'error' is set to the type of error that occurred */
robj *rdbLoadObject(int rdbtype, rio *rdb, sds key, int dbid, int *error) {
    robj *o = NULL, *ele, *dec;
    uint64_t len;
    unsigned int i;

    /* Set default error of load object, it will be set to 0 on success. */
    if (error) *error = RDB_LOAD_ERR_OTHER;

    int deep_integrity_validation = server.sanitize_dump_payload == SANITIZE_DUMP_YES;
    if (server.sanitize_dump_payload == SANITIZE_DUMP_CLIENTS) {
        /* Skip sanitization when loading (an RDB), or getting a RESTORE command
         * from either the master or a client using an ACL user with the skip-sanitize-payload flag. */
        int skip = server.loading ||
            (server.current_client && (server.current_client->flags & CLIENT_MASTER));
        if (!skip && server.current_client && server.current_client->user)
            skip = !!(server.current_client->user->flags & USER_FLAG_SANITIZE_PAYLOAD_SKIP);
        deep_integrity_validation = !skip;
    }

    if (rdbtype == RDB_TYPE_STRING) {
        /* Read string value */
        if ((o = rdbLoadEncodedStringObject(rdb)) == NULL) return NULL;
        o = tryObjectEncoding(o);
    } else if (rdbtype == RDB_TYPE_LIST) {
        /* Read list value */
        if ((len = rdbLoadLen(rdb,NULL)) == RDB_LENERR) return NULL;
        if (len == 0) goto emptykey;

        o = createQuicklistObject();
        quicklistSetOptions(o->ptr, server.list_max_listpack_size,
                            server.list_compress_depth);

        /* Load every single element of the list */
        while(len--) {
            if ((ele = rdbLoadEncodedStringObject(rdb)) == NULL) {
                decrRefCount(o);
                return NULL;
            }
            dec = getDecodedObject(ele);
            size_t len = sdslen(dec->ptr);
            quicklistPushTail(o->ptr, dec->ptr, len);
            decrRefCount(dec);
            decrRefCount(ele);
        }
    } else if (rdbtype == RDB_TYPE_SET) {
        /* Read Set value */
        if ((len = rdbLoadLen(rdb,NULL)) == RDB_LENERR) return NULL;
        if (len == 0) goto emptykey;

        /* Use a regular set when there are too many entries. */
        size_t max_entries = server.set_max_intset_entries;
        if (max_entries >= 1<<30) max_entries = 1<<30;
        if (len > max_entries) {
            o = createSetObject();
            /* It's faster to expand the dict to the right size asap in order
             * to avoid rehashing */
            if (len > DICT_HT_INITIAL_SIZE && dictTryExpand(o->ptr,len) != DICT_OK) {
                rdbReportCorruptRDB("OOM in dictTryExpand %llu", (unsigned long long)len);
                decrRefCount(o);
                return NULL;
            }
        } else {
            o = createIntsetObject();
        }

        /* Load every single element of the set */
        for (i = 0; i < len; i++) {
            long long llval;
            sds sdsele;

            if ((sdsele = rdbGenericLoadStringObject(rdb,RDB_LOAD_SDS,NULL)) == NULL) {
                decrRefCount(o);
                return NULL;
            }

            if (o->encoding == OBJ_ENCODING_INTSET) {
                /* Fetch integer value from element. */
                if (isSdsRepresentableAsLongLong(sdsele,&llval) == C_OK) {
                    uint8_t success;
                    o->ptr = intsetAdd(o->ptr,llval,&success);
                    if (!success) {
                        rdbReportCorruptRDB("Duplicate set members detected");
                        decrRefCount(o);
                        sdsfree(sdsele);
                        return NULL;
                    }
                } else {
                    setTypeConvert(o,OBJ_ENCODING_HT);
                    if (dictTryExpand(o->ptr,len) != DICT_OK) {
                        rdbReportCorruptRDB("OOM in dictTryExpand %llu", (unsigned long long)len);
                        sdsfree(sdsele);
                        decrRefCount(o);
                        return NULL;
                    }
                }
            }

            /* This will also be called when the set was just converted
             * to a regular hash table encoded set. */
            if (o->encoding == OBJ_ENCODING_HT) {
                if (dictAdd((dict*)o->ptr,sdsele,NULL) != DICT_OK) {
                    rdbReportCorruptRDB("Duplicate set members detected");
                    decrRefCount(o);
                    sdsfree(sdsele);
                    return NULL;
                }
            } else {
                sdsfree(sdsele);
            }
        }
    } else if (rdbtype == RDB_TYPE_ZSET_2 || rdbtype == RDB_TYPE_ZSET) {
        /* Read sorted set value. */
        uint64_t zsetlen;
        size_t maxelelen = 0, totelelen = 0;
        zset *zs;

        if ((zsetlen = rdbLoadLen(rdb,NULL)) == RDB_LENERR) return NULL;
        if (zsetlen == 0) goto emptykey;

        o = createZsetObject();
        zs = o->ptr;

        if (zsetlen > DICT_HT_INITIAL_SIZE && dictTryExpand(zs->dict,zsetlen) != DICT_OK) {
            rdbReportCorruptRDB("OOM in dictTryExpand %llu", (unsigned long long)zsetlen);
            decrRefCount(o);
            return NULL;
        }

        /* Load every single element of the sorted set. */
        while(zsetlen--) {
            sds sdsele;
            double score;
            zskiplistNode *znode;

            if ((sdsele = rdbGenericLoadStringObject(rdb,RDB_LOAD_SDS,NULL)) == NULL) {
                decrRefCount(o);
                return NULL;
            }

            if (rdbtype == RDB_TYPE_ZSET_2) {
                if (rdbLoadBinaryDoubleValue(rdb,&score) == -1) {
                    decrRefCount(o);
                    sdsfree(sdsele);
                    return NULL;
                }
            } else {
                if (rdbLoadDoubleValue(rdb,&score) == -1) {
                    decrRefCount(o);
                    sdsfree(sdsele);
                    return NULL;
                }
            }

            if (isnan(score)) {
                rdbReportCorruptRDB("Zset with NAN score detected");
                decrRefCount(o);
                sdsfree(sdsele);
                return NULL;
            }

            /* Don't care about integer-encoded strings. */
            if (sdslen(sdsele) > maxelelen) maxelelen = sdslen(sdsele);
            totelelen += sdslen(sdsele);

            znode = zslInsert(zs->zsl,score,sdsele);
            if (dictAdd(zs->dict,sdsele,&znode->score) != DICT_OK) {
                rdbReportCorruptRDB("Duplicate zset fields detected");
                decrRefCount(o);
                /* no need to free 'sdsele', will be released by zslFree together with 'o' */
                return NULL;
            }
        }

        /* Convert *after* loading, since sorted sets are not stored ordered. */
        if (zsetLength(o) <= server.zset_max_listpack_entries &&
            maxelelen <= server.zset_max_listpack_value &&
            lpSafeToAdd(NULL, totelelen))
        {
            zsetConvert(o,OBJ_ENCODING_LISTPACK);
        }
    } else if (rdbtype == RDB_TYPE_HASH) {
        uint64_t len;
        int ret;
        sds field, value;
        dict *dupSearchDict = NULL;

        len = rdbLoadLen(rdb, NULL);
        if (len == RDB_LENERR) return NULL;
        if (len == 0) goto emptykey;

        o = createHashObject();

        /* Too many entries? Use a hash table right from the start. */
        if (len > server.hash_max_listpack_entries)
            hashTypeConvert(o, OBJ_ENCODING_HT);
        else if (deep_integrity_validation) {
            /* In this mode, we need to guarantee that the server won't crash
             * later when the ziplist is converted to a dict.
             * Create a set (dict with no values) to for a dup search.
             * We can dismiss it as soon as we convert the ziplist to a hash. */
            dupSearchDict = dictCreate(&hashDictType);
        }


        /* Load every field and value into the ziplist */
        while (o->encoding == OBJ_ENCODING_LISTPACK && len > 0) {
            len--;
            /* Load raw strings */
            if ((field = rdbGenericLoadStringObject(rdb,RDB_LOAD_SDS,NULL)) == NULL) {
                decrRefCount(o);
                if (dupSearchDict) dictRelease(dupSearchDict);
                return NULL;
            }
            if ((value = rdbGenericLoadStringObject(rdb,RDB_LOAD_SDS,NULL)) == NULL) {
                sdsfree(field);
                decrRefCount(o);
                if (dupSearchDict) dictRelease(dupSearchDict);
                return NULL;
            }

            if (dupSearchDict) {
                sds field_dup = sdsdup(field);
                if (dictAdd(dupSearchDict, field_dup, NULL) != DICT_OK) {
                    rdbReportCorruptRDB("Hash with dup elements");
                    dictRelease(dupSearchDict);
                    decrRefCount(o);
                    sdsfree(field_dup);
                    sdsfree(field);
                    sdsfree(value);
                    return NULL;
                }
            }

            /* Convert to hash table if size threshold is exceeded */
            if (sdslen(field) > server.hash_max_listpack_value ||
                sdslen(value) > server.hash_max_listpack_value ||
                !lpSafeToAdd(o->ptr, sdslen(field)+sdslen(value)))
            {
                hashTypeConvert(o, OBJ_ENCODING_HT);
                ret = dictAdd((dict*)o->ptr, field, value);
                if (ret == DICT_ERR) {
                    rdbReportCorruptRDB("Duplicate hash fields detected");
                    if (dupSearchDict) dictRelease(dupSearchDict);
                    sdsfree(value);
                    sdsfree(field);
                    decrRefCount(o);
                    return NULL;
                }
                break;
            }

            /* Add pair to listpack */
            o->ptr = lpAppend(o->ptr, (unsigned char*)field, sdslen(field));
            o->ptr = lpAppend(o->ptr, (unsigned char*)value, sdslen(value));

            sdsfree(field);
            sdsfree(value);
        }

        if (dupSearchDict) {
            /* We no longer need this, from now on the entries are added
             * to a dict so the check is performed implicitly. */
            dictRelease(dupSearchDict);
            dupSearchDict = NULL;
        }

        if (o->encoding == OBJ_ENCODING_HT && len > DICT_HT_INITIAL_SIZE) {
            if (dictTryExpand(o->ptr,len) != DICT_OK) {
                rdbReportCorruptRDB("OOM in dictTryExpand %llu", (unsigned long long)len);
                decrRefCount(o);
                return NULL;
            }
        }

        /* Load remaining fields and values into the hash table */
        while (o->encoding == OBJ_ENCODING_HT && len > 0) {
            len--;
            /* Load encoded strings */
            if ((field = rdbGenericLoadStringObject(rdb,RDB_LOAD_SDS,NULL)) == NULL) {
                decrRefCount(o);
                return NULL;
            }
            if ((value = rdbGenericLoadStringObject(rdb,RDB_LOAD_SDS,NULL)) == NULL) {
                sdsfree(field);
                decrRefCount(o);
                return NULL;
            }

            /* Add pair to hash table */
            ret = dictAdd((dict*)o->ptr, field, value);
            if (ret == DICT_ERR) {
                rdbReportCorruptRDB("Duplicate hash fields detected");
                sdsfree(value);
                sdsfree(field);
                decrRefCount(o);
                return NULL;
            }
        }

        /* All pairs should be read by now */
        serverAssert(len == 0);
    } else if (rdbtype == RDB_TYPE_LIST_QUICKLIST || rdbtype == RDB_TYPE_LIST_QUICKLIST_2) {
        if ((len = rdbLoadLen(rdb,NULL)) == RDB_LENERR) return NULL;
        if (len == 0) goto emptykey;

        o = createQuicklistObject();
        quicklistSetOptions(o->ptr, server.list_max_listpack_size,
                            server.list_compress_depth);
        uint64_t container = QUICKLIST_NODE_CONTAINER_PACKED;
        while (len--) {
            unsigned char *lp;
            size_t encoded_len;

            if (rdbtype == RDB_TYPE_LIST_QUICKLIST_2) {
                if ((container = rdbLoadLen(rdb,NULL)) == RDB_LENERR) {
                    decrRefCount(o);
                    return NULL;
                }

                if (container != QUICKLIST_NODE_CONTAINER_PACKED && container != QUICKLIST_NODE_CONTAINER_PLAIN) {
                    rdbReportCorruptRDB("Quicklist integrity check failed.");
                    decrRefCount(o);
                    return NULL;
                }
            }

            unsigned char *data =
                rdbGenericLoadStringObject(rdb,RDB_LOAD_PLAIN,&encoded_len);
            if (data == NULL || (encoded_len == 0)) {
                zfree(data);
                decrRefCount(o);
                return NULL;
            }

            if (container == QUICKLIST_NODE_CONTAINER_PLAIN) {
                quicklistAppendPlainNode(o->ptr, data, encoded_len);
                continue;
            }

            if (rdbtype == RDB_TYPE_LIST_QUICKLIST_2) {
                lp = data;
                if (deep_integrity_validation) server.stat_dump_payload_sanitizations++;
                if (!lpValidateIntegrity(lp, encoded_len, deep_integrity_validation, NULL, NULL)) {
                    rdbReportCorruptRDB("Listpack integrity check failed.");
                    decrRefCount(o);
                    zfree(lp);
                    return NULL;
                }
            } else {
                lp = lpNew(encoded_len);
                if (!ziplistValidateIntegrity(data, encoded_len, 1,
                        _ziplistEntryConvertAndValidate, &lp))
                {
                    rdbReportCorruptRDB("Ziplist integrity check failed.");
                    decrRefCount(o);
                    zfree(data);
                    zfree(lp);
                    return NULL;
                }
                zfree(data);
                lp = lpShrinkToFit(lp);
            }

            /* Silently skip empty ziplists, if we'll end up with empty quicklist we'll fail later. */
            if (lpLength(lp) == 0) {
                zfree(lp);
                continue;
            } else {
                quicklistAppendListpack(o->ptr, lp);
            }
        }

        if (quicklistCount(o->ptr) == 0) {
            decrRefCount(o);
            goto emptykey;
        }
    } else if (rdbtype == RDB_TYPE_HASH_ZIPMAP  ||
               rdbtype == RDB_TYPE_LIST_ZIPLIST ||
               rdbtype == RDB_TYPE_SET_INTSET   ||
               rdbtype == RDB_TYPE_ZSET_ZIPLIST ||
               rdbtype == RDB_TYPE_ZSET_LISTPACK ||
               rdbtype == RDB_TYPE_HASH_ZIPLIST ||
               rdbtype == RDB_TYPE_HASH_LISTPACK)
    {
        size_t encoded_len;
        unsigned char *encoded =
            rdbGenericLoadStringObject(rdb,RDB_LOAD_PLAIN,&encoded_len);
        if (encoded == NULL) return NULL;

        o = createObject(OBJ_STRING,encoded); /* Obj type fixed below. */

        /* Fix the object encoding, and make sure to convert the encoded
         * data type into the base type if accordingly to the current
         * configuration there are too many elements in the encoded data
         * type. Note that we only check the length and not max element
         * size as this is an O(N) scan. Eventually everything will get
         * converted. */
        switch(rdbtype) {
            case RDB_TYPE_HASH_ZIPMAP:
                /* Since we don't keep zipmaps anymore, the rdb loading for these
                 * is O(n) anyway, use `deep` validation. */
                if (!zipmapValidateIntegrity(encoded, encoded_len, 1)) {
                    rdbReportCorruptRDB("Zipmap integrity check failed.");
                    zfree(encoded);
                    o->ptr = NULL;
                    decrRefCount(o);
                    return NULL;
                }
                /* Convert to ziplist encoded hash. This must be deprecated
                 * when loading dumps created by Redis 2.4 gets deprecated. */
                {
                    unsigned char *lp = lpNew(0);
                    unsigned char *zi = zipmapRewind(o->ptr);
                    unsigned char *fstr, *vstr;
                    unsigned int flen, vlen;
                    unsigned int maxlen = 0;
                    dict *dupSearchDict = dictCreate(&hashDictType);

                    while ((zi = zipmapNext(zi, &fstr, &flen, &vstr, &vlen)) != NULL) {
                        if (flen > maxlen) maxlen = flen;
                        if (vlen > maxlen) maxlen = vlen;

                        /* search for duplicate records */
                        sds field = sdstrynewlen(fstr, flen);
                        if (!field || dictAdd(dupSearchDict, field, NULL) != DICT_OK ||
                            !lpSafeToAdd(lp, (size_t)flen + vlen)) {
                            rdbReportCorruptRDB("Hash zipmap with dup elements, or big length (%u)", flen);
                            dictRelease(dupSearchDict);
                            sdsfree(field);
                            zfree(encoded);
                            o->ptr = NULL;
                            decrRefCount(o);
                            return NULL;
                        }

                        lp = lpAppend(lp, fstr, flen);
                        lp = lpAppend(lp, vstr, vlen);
                    }

                    dictRelease(dupSearchDict);
                    zfree(o->ptr);
                    o->ptr = lp;
                    o->type = OBJ_HASH;
                    o->encoding = OBJ_ENCODING_LISTPACK;

                    if (hashTypeLength(o) > server.hash_max_listpack_entries ||
                        maxlen > server.hash_max_listpack_value)
                    {
                        hashTypeConvert(o, OBJ_ENCODING_HT);
                    }
                }
                break;
            case RDB_TYPE_LIST_ZIPLIST: 
                {
                    quicklist *ql = quicklistNew(server.list_max_listpack_size,
                                                 server.list_compress_depth);

                    if (!ziplistValidateIntegrity(encoded, encoded_len, 1,
                            _listZiplistEntryConvertAndValidate, ql))
                    {
                        rdbReportCorruptRDB("List ziplist integrity check failed.");
                        zfree(encoded);
                        o->ptr = NULL;
                        decrRefCount(o);
                        quicklistRelease(ql);
                        return NULL;
                    }

                    if (ql->len == 0) {
                        zfree(encoded);
                        o->ptr = NULL;
                        decrRefCount(o);
                        quicklistRelease(ql);
                        goto emptykey;
                    }

                    zfree(encoded);
                    o->type = OBJ_LIST;
                    o->ptr = ql;
                    o->encoding = OBJ_ENCODING_QUICKLIST;
                    break;
                }
            case RDB_TYPE_SET_INTSET:
                if (deep_integrity_validation) server.stat_dump_payload_sanitizations++;
                if (!intsetValidateIntegrity(encoded, encoded_len, deep_integrity_validation)) {
                    rdbReportCorruptRDB("Intset integrity check failed.");
                    zfree(encoded);
                    o->ptr = NULL;
                    decrRefCount(o);
                    return NULL;
                }
                o->type = OBJ_SET;
                o->encoding = OBJ_ENCODING_INTSET;
                if (intsetLen(o->ptr) > server.set_max_intset_entries)
                    setTypeConvert(o,OBJ_ENCODING_HT);
                break;
            case RDB_TYPE_ZSET_ZIPLIST:
                {
                    unsigned char *lp = lpNew(encoded_len);
                    if (!ziplistPairsConvertAndValidateIntegrity(encoded, encoded_len, &lp)) {
                        rdbReportCorruptRDB("Zset ziplist integrity check failed.");
                        zfree(lp);
                        zfree(encoded);
                        o->ptr = NULL;
                        decrRefCount(o);
                        return NULL;
                    }

                    zfree(o->ptr);
                    o->type = OBJ_ZSET;
                    o->ptr = lp;
                    o->encoding = OBJ_ENCODING_LISTPACK;
                    if (zsetLength(o) == 0) {
                        decrRefCount(o);
                        goto emptykey;
                    }

                    if (zsetLength(o) > server.zset_max_listpack_entries)
                        zsetConvert(o,OBJ_ENCODING_SKIPLIST);
                    else
                        o->ptr = lpShrinkToFit(o->ptr);
                    break;
                }
            case RDB_TYPE_ZSET_LISTPACK:
                if (deep_integrity_validation) server.stat_dump_payload_sanitizations++;
                if (!lpPairsValidateIntegrityAndDups(encoded, encoded_len, deep_integrity_validation)) {
                    rdbReportCorruptRDB("Zset listpack integrity check failed.");
                    zfree(encoded);
                    o->ptr = NULL;
                    decrRefCount(o);
                    return NULL;
                }
                o->type = OBJ_ZSET;
                o->encoding = OBJ_ENCODING_LISTPACK;
                if (zsetLength(o) == 0) {
                    decrRefCount(o);
                    goto emptykey;
                }

                if (zsetLength(o) > server.zset_max_listpack_entries)
                    zsetConvert(o,OBJ_ENCODING_SKIPLIST);
                break;
            case RDB_TYPE_HASH_ZIPLIST:
                {
                    unsigned char *lp = lpNew(encoded_len);
                    if (!ziplistPairsConvertAndValidateIntegrity(encoded, encoded_len, &lp)) {
                        rdbReportCorruptRDB("Hash ziplist integrity check failed.");
                        zfree(lp);
                        zfree(encoded);
                        o->ptr = NULL;
                        decrRefCount(o);
                        return NULL;
                    }

                    zfree(o->ptr);
                    o->ptr = lp;
                    o->type = OBJ_HASH;
                    o->encoding = OBJ_ENCODING_LISTPACK;
                    if (hashTypeLength(o) == 0) {
                        decrRefCount(o);
                        goto emptykey;
                    }

                    if (hashTypeLength(o) > server.hash_max_listpack_entries)
                        hashTypeConvert(o, OBJ_ENCODING_HT);
                    else
                        o->ptr = lpShrinkToFit(o->ptr);
                    break;
                }
            case RDB_TYPE_HASH_LISTPACK:
                if (deep_integrity_validation) server.stat_dump_payload_sanitizations++;
                if (!lpPairsValidateIntegrityAndDups(encoded, encoded_len, deep_integrity_validation)) {
                    rdbReportCorruptRDB("Hash listpack integrity check failed.");
                    zfree(encoded);
                    o->ptr = NULL;
                    decrRefCount(o);
                    return NULL;
                }
                o->type = OBJ_HASH;
                o->encoding = OBJ_ENCODING_LISTPACK;
                if (hashTypeLength(o) == 0) {
                    decrRefCount(o);
                    goto emptykey;
                }

                if (hashTypeLength(o) > server.hash_max_listpack_entries)
                    hashTypeConvert(o, OBJ_ENCODING_HT);
                break;
            default:
                /* totally unreachable */
                rdbReportCorruptRDB("Unknown RDB encoding type %d",rdbtype);
                break;
        }
    } else if (rdbtype == RDB_TYPE_STREAM_LISTPACKS || rdbtype == RDB_TYPE_STREAM_LISTPACKS_2) {
        o = createStreamObject();
        stream *s = o->ptr;
        uint64_t listpacks = rdbLoadLen(rdb,NULL);
        if (listpacks == RDB_LENERR) {
            rdbReportReadError("Stream listpacks len loading failed.");
            decrRefCount(o);
            return NULL;
        }

        while(listpacks--) {
            /* Get the master ID, the one we'll use as key of the radix tree
             * node: the entries inside the listpack itself are delta-encoded
             * relatively to this ID. */
            sds nodekey = rdbGenericLoadStringObject(rdb,RDB_LOAD_SDS,NULL);
            if (nodekey == NULL) {
                rdbReportReadError("Stream master ID loading failed: invalid encoding or I/O error.");
                decrRefCount(o);
                return NULL;
            }
            if (sdslen(nodekey) != sizeof(streamID)) {
                rdbReportCorruptRDB("Stream node key entry is not the "
                                        "size of a stream ID");
                sdsfree(nodekey);
                decrRefCount(o);
                return NULL;
            }

            /* Load the listpack. */
            size_t lp_size;
            unsigned char *lp =
                rdbGenericLoadStringObject(rdb,RDB_LOAD_PLAIN,&lp_size);
            if (lp == NULL) {
                rdbReportReadError("Stream listpacks loading failed.");
                sdsfree(nodekey);
                decrRefCount(o);
                return NULL;
            }
            if (deep_integrity_validation) server.stat_dump_payload_sanitizations++;
            if (!streamValidateListpackIntegrity(lp, lp_size, deep_integrity_validation)) {
                rdbReportCorruptRDB("Stream listpack integrity check failed.");
                sdsfree(nodekey);
                decrRefCount(o);
                zfree(lp);
                return NULL;
            }

            unsigned char *first = lpFirst(lp);
            if (first == NULL) {
                /* Serialized listpacks should never be empty, since on
                 * deletion we should remove the radix tree key if the
                 * resulting listpack is empty. */
                rdbReportCorruptRDB("Empty listpack inside stream");
                sdsfree(nodekey);
                decrRefCount(o);
                zfree(lp);
                return NULL;
            }

            /* Insert the key in the radix tree. */
            int retval = raxTryInsert(s->rax,
                (unsigned char*)nodekey,sizeof(streamID),lp,NULL);
            sdsfree(nodekey);
            if (!retval) {
                rdbReportCorruptRDB("Listpack re-added with existing key");
                decrRefCount(o);
                zfree(lp);
                return NULL;
            }
        }
        /* Load total number of items inside the stream. */
        s->length = rdbLoadLen(rdb,NULL);

        /* Load the last entry ID. */
        s->last_id.ms = rdbLoadLen(rdb,NULL);
        s->last_id.seq = rdbLoadLen(rdb,NULL);
        
        if (rdbtype == RDB_TYPE_STREAM_LISTPACKS_2) {
            /* Load the first entry ID. */
            s->first_id.ms = rdbLoadLen(rdb,NULL);
            s->first_id.seq = rdbLoadLen(rdb,NULL);

            /* Load the maximal deleted entry ID. */
            s->max_deleted_entry_id.ms = rdbLoadLen(rdb,NULL);
            s->max_deleted_entry_id.seq = rdbLoadLen(rdb,NULL);

            /* Load the offset. */
            s->entries_added = rdbLoadLen(rdb,NULL);
        } else {
            /* During migration the offset can be initialized to the stream's
             * length. At this point, we also don't care about tombstones
             * because CG offsets will be later initialized as well. */
            s->max_deleted_entry_id.ms = 0;
            s->max_deleted_entry_id.seq = 0;
            s->entries_added = s->length;
            
            /* Since the rax is already loaded, we can find the first entry's
             * ID. */ 
            streamGetEdgeID(s,1,1,&s->first_id);
        }

        if (rioGetReadError(rdb)) {
            rdbReportReadError("Stream object metadata loading failed.");
            decrRefCount(o);
            return NULL;
        }

        if (s->length && !raxSize(s->rax)) {
            rdbReportCorruptRDB("Stream length inconsistent with rax entries");
            decrRefCount(o);
            return NULL;
        }

        /* Consumer groups loading */
        uint64_t cgroups_count = rdbLoadLen(rdb,NULL);
        if (cgroups_count == RDB_LENERR) {
            rdbReportReadError("Stream cgroup count loading failed.");
            decrRefCount(o);
            return NULL;
        }
        while(cgroups_count--) {
            /* Get the consumer group name and ID. We can then create the
             * consumer group ASAP and populate its structure as
             * we read more data. */
            streamID cg_id;
            sds cgname = rdbGenericLoadStringObject(rdb,RDB_LOAD_SDS,NULL);
            if (cgname == NULL) {
                rdbReportReadError(
                    "Error reading the consumer group name from Stream");
                decrRefCount(o);
                return NULL;
            }

            cg_id.ms = rdbLoadLen(rdb,NULL);
            cg_id.seq = rdbLoadLen(rdb,NULL);
            if (rioGetReadError(rdb)) {
                rdbReportReadError("Stream cgroup ID loading failed.");
                sdsfree(cgname);
                decrRefCount(o);
                return NULL;
            }
            
            /* Load group offset. */
            uint64_t cg_offset;
            if (rdbtype == RDB_TYPE_STREAM_LISTPACKS_2) {
                cg_offset = rdbLoadLen(rdb,NULL);
                if (rioGetReadError(rdb)) {
                    rdbReportReadError("Stream cgroup offset loading failed.");
                    sdsfree(cgname);
                    decrRefCount(o);
                    return NULL;
                }
            } else {
                cg_offset = streamEstimateDistanceFromFirstEverEntry(s,&cg_id);
            }

            streamCG *cgroup = streamCreateCG(s,cgname,sdslen(cgname),&cg_id,cg_offset);
            if (cgroup == NULL) {
                rdbReportCorruptRDB("Duplicated consumer group name %s",
                                         cgname);
                decrRefCount(o);
                sdsfree(cgname);
                return NULL;
            }
            sdsfree(cgname);

            /* Load the global PEL for this consumer group, however we'll
             * not yet populate the NACK structures with the message
             * owner, since consumers for this group and their messages will
             * be read as a next step. So for now leave them not resolved
             * and later populate it. */
            uint64_t pel_size = rdbLoadLen(rdb,NULL);
            if (pel_size == RDB_LENERR) {
                rdbReportReadError("Stream PEL size loading failed.");
                decrRefCount(o);
                return NULL;
            }
            while(pel_size--) {
                unsigned char rawid[sizeof(streamID)];
                if (rioRead(rdb,rawid,sizeof(rawid)) == 0) {
                    rdbReportReadError("Stream PEL ID loading failed.");
                    decrRefCount(o);
                    return NULL;
                }
                streamNACK *nack = streamCreateNACK(NULL);
                nack->delivery_time = rdbLoadMillisecondTime(rdb,RDB_VERSION);
                nack->delivery_count = rdbLoadLen(rdb,NULL);
                if (rioGetReadError(rdb)) {
                    rdbReportReadError("Stream PEL NACK loading failed.");
                    decrRefCount(o);
                    streamFreeNACK(nack);
                    return NULL;
                }
                if (!raxTryInsert(cgroup->pel,rawid,sizeof(rawid),nack,NULL)) {
                    rdbReportCorruptRDB("Duplicated global PEL entry "
                                            "loading stream consumer group");
                    decrRefCount(o);
                    streamFreeNACK(nack);
                    return NULL;
                }
            }

            /* Now that we loaded our global PEL, we need to load the
             * consumers and their local PELs. */
            uint64_t consumers_num = rdbLoadLen(rdb,NULL);
            if (consumers_num == RDB_LENERR) {
                rdbReportReadError("Stream consumers num loading failed.");
                decrRefCount(o);
                return NULL;
            }
            while(consumers_num--) {
                sds cname = rdbGenericLoadStringObject(rdb,RDB_LOAD_SDS,NULL);
                if (cname == NULL) {
                    rdbReportReadError(
                        "Error reading the consumer name from Stream group.");
                    decrRefCount(o);
                    return NULL;
                }
                streamConsumer *consumer = streamCreateConsumer(cgroup,cname,NULL,0,
                                                        SCC_NO_NOTIFY|SCC_NO_DIRTIFY);
                sdsfree(cname);
                if (!consumer) {
                    rdbReportCorruptRDB("Duplicate stream consumer detected.");
                    decrRefCount(o);
                    return NULL;
                }
                consumer->seen_time = rdbLoadMillisecondTime(rdb,RDB_VERSION);
                if (rioGetReadError(rdb)) {
                    rdbReportReadError("Stream short read reading seen time.");
                    decrRefCount(o);
                    return NULL;
                }

                /* Load the PEL about entries owned by this specific
                 * consumer. */
                pel_size = rdbLoadLen(rdb,NULL);
                if (pel_size == RDB_LENERR) {
                    rdbReportReadError(
                        "Stream consumer PEL num loading failed.");
                    decrRefCount(o);
                    return NULL;
                }
                while(pel_size--) {
                    unsigned char rawid[sizeof(streamID)];
                    if (rioRead(rdb,rawid,sizeof(rawid)) == 0) {
                        rdbReportReadError(
                            "Stream short read reading PEL streamID.");
                        decrRefCount(o);
                        return NULL;
                    }
                    streamNACK *nack = raxFind(cgroup->pel,rawid,sizeof(rawid));
                    if (nack == raxNotFound) {
                        rdbReportCorruptRDB("Consumer entry not found in "
                                                "group global PEL");
                        decrRefCount(o);
                        return NULL;
                    }

                    /* Set the NACK consumer, that was left to NULL when
                     * loading the global PEL. Then set the same shared
                     * NACK structure also in the consumer-specific PEL. */
                    nack->consumer = consumer;
                    if (!raxTryInsert(consumer->pel,rawid,sizeof(rawid),nack,NULL)) {
                        rdbReportCorruptRDB("Duplicated consumer PEL entry "
                                                " loading a stream consumer "
                                                "group");
                        decrRefCount(o);
                        streamFreeNACK(nack);
                        return NULL;
                    }
                }
            }

            /* Verify that each PEL eventually got a consumer assigned to it. */
            if (deep_integrity_validation) {
                raxIterator ri_cg_pel;
                raxStart(&ri_cg_pel,cgroup->pel);
                raxSeek(&ri_cg_pel,"^",NULL,0);
                while(raxNext(&ri_cg_pel)) {
                    streamNACK *nack = ri_cg_pel.data;
                    if (!nack->consumer) {
                        raxStop(&ri_cg_pel);
                        rdbReportCorruptRDB("Stream CG PEL entry without consumer");
                        decrRefCount(o);
                        return NULL;
                    }
                }
                raxStop(&ri_cg_pel);
            }
        }
    } else if (rdbtype == RDB_TYPE_MODULE || rdbtype == RDB_TYPE_MODULE_2) {
        uint64_t moduleid = rdbLoadLen(rdb,NULL);
        if (rioGetReadError(rdb)) {
            rdbReportReadError("Short read module id");
            return NULL;
        }
        moduleType *mt = moduleTypeLookupModuleByID(moduleid);

        if (rdbCheckMode && rdbtype == RDB_TYPE_MODULE_2) {
            char name[10];
            moduleTypeNameByID(name,moduleid);
            return rdbLoadCheckModuleValue(rdb,name);
        }

        if (mt == NULL) {
            char name[10];
            moduleTypeNameByID(name,moduleid);
            rdbReportCorruptRDB("The RDB file contains module data I can't load: no matching module type '%s'", name);
            return NULL;
        }
        RedisModuleIO io;
        robj keyobj;
        initStaticStringObject(keyobj,key);
        moduleInitIOContext(io,mt,rdb,&keyobj,dbid);
        io.ver = (rdbtype == RDB_TYPE_MODULE) ? 1 : 2;
        /* Call the rdb_load method of the module providing the 10 bit
         * encoding version in the lower 10 bits of the module ID. */
        void *ptr = mt->rdb_load(&io,moduleid&1023);
        if (io.ctx) {
            moduleFreeContext(io.ctx);
            zfree(io.ctx);
        }

        /* Module v2 serialization has an EOF mark at the end. */
        if (io.ver == 2) {
            uint64_t eof = rdbLoadLen(rdb,NULL);
            if (eof == RDB_LENERR) {
                if (ptr) {
                    o = createModuleObject(mt,ptr); /* creating just in order to easily destroy */
                    decrRefCount(o);
                }
                return NULL;
            }
            if (eof != RDB_MODULE_OPCODE_EOF) {
                rdbReportCorruptRDB("The RDB file contains module data for the module '%s' that is not terminated by "
                                    "the proper module value EOF marker", moduleTypeModuleName(mt));
                if (ptr) {
                    o = createModuleObject(mt,ptr); /* creating just in order to easily destroy */
                    decrRefCount(o);
                }
                return NULL;
            }
        }

        if (ptr == NULL) {
            rdbReportCorruptRDB("The RDB file contains module data for the module type '%s', that the responsible "
                                "module is not able to load. Check for modules log above for additional clues.",
                                moduleTypeModuleName(mt));
            return NULL;
        }
        o = createModuleObject(mt,ptr);
    } else {
        rdbReportReadError("Unknown RDB encoding type %d",rdbtype);
        return NULL;
    }
    if (error) *error = 0;
    return o;

emptykey:
    if (error) *error = RDB_LOAD_ERR_EMPTY_KEY;
    return NULL;
}

/* Mark that we are loading in the global state and setup the fields
 * needed to provide loading stats. */
void startLoading(size_t size, int rdbflags, int async) {
    /* Load the DB */
    server.loading = 1;
    if (async == 1) server.async_loading = 1;
    server.loading_start_time = time(NULL);
    server.loading_loaded_bytes = 0;
    server.loading_total_bytes = size;
    server.loading_rdb_used_mem = 0;
    server.rdb_last_load_keys_expired = 0;
    server.rdb_last_load_keys_loaded = 0;
    blockingOperationStarts();

    /* Fire the loading modules start event. */
    int subevent;
    if (rdbflags & RDBFLAGS_AOF_PREAMBLE)
        subevent = REDISMODULE_SUBEVENT_LOADING_AOF_START;
    else if(rdbflags & RDBFLAGS_REPLICATION)
        subevent = REDISMODULE_SUBEVENT_LOADING_REPL_START;
    else
        subevent = REDISMODULE_SUBEVENT_LOADING_RDB_START;
    moduleFireServerEvent(REDISMODULE_EVENT_LOADING,subevent,NULL);
}

/* Mark that we are loading in the global state and setup the fields
 * needed to provide loading stats.
 * 'filename' is optional and used for rdb-check on error */
void startLoadingFile(size_t size, char* filename, int rdbflags) {
    rdbFileBeingLoaded = filename;
    startLoading(size, rdbflags, 0);
}

/* Refresh the absolute loading progress info */
void loadingAbsProgress(off_t pos) {
    server.loading_loaded_bytes = pos;
    if (server.stat_peak_memory < zmalloc_used_memory())
        server.stat_peak_memory = zmalloc_used_memory();
}

/* Refresh the incremental loading progress info */
void loadingIncrProgress(off_t size) {
    server.loading_loaded_bytes += size;
    if (server.stat_peak_memory < zmalloc_used_memory())
        server.stat_peak_memory = zmalloc_used_memory();
}

/* Update the file name currently being loaded */
void updateLoadingFileName(char* filename) {
    rdbFileBeingLoaded = filename;
}

/* Loading finished */
void stopLoading(int success) {
    server.loading = 0;
    server.async_loading = 0;
    blockingOperationEnds();
    rdbFileBeingLoaded = NULL;

    /* Fire the loading modules end event. */
    moduleFireServerEvent(REDISMODULE_EVENT_LOADING,
                          success?
                            REDISMODULE_SUBEVENT_LOADING_ENDED:
                            REDISMODULE_SUBEVENT_LOADING_FAILED,
                           NULL);
}

void startSaving(int rdbflags) {
    /* Fire the persistence modules start event. */
    /* 给 Module 发送持久化开始的事件 */
    int subevent;
    if (rdbflags & RDBFLAGS_AOF_PREAMBLE && getpid() != server.pid)
        subevent = REDISMODULE_SUBEVENT_PERSISTENCE_AOF_START;
    else if (rdbflags & RDBFLAGS_AOF_PREAMBLE)
        subevent = REDISMODULE_SUBEVENT_PERSISTENCE_SYNC_AOF_START;
    else if (getpid()!=server.pid)
        subevent = REDISMODULE_SUBEVENT_PERSISTENCE_RDB_START;
    else
        subevent = REDISMODULE_SUBEVENT_PERSISTENCE_SYNC_RDB_START;
    moduleFireServerEvent(REDISMODULE_EVENT_PERSISTENCE,subevent,NULL);
}

void stopSaving(int success) {
    /* Fire the persistence modules end event. */
    moduleFireServerEvent(REDISMODULE_EVENT_PERSISTENCE,
                          success?
                            REDISMODULE_SUBEVENT_PERSISTENCE_ENDED:
                            REDISMODULE_SUBEVENT_PERSISTENCE_FAILED,
                          NULL);
}

/* Track loading progress in order to serve client's from time to time
   and if needed calculate rdb checksum  */
void rdbLoadProgressCallback(rio *r, const void *buf, size_t len) {
    if (server.rdb_checksum)
        rioGenericUpdateChecksum(r, buf, len);
    if (server.loading_process_events_interval_bytes &&
        (r->processed_bytes + len)/server.loading_process_events_interval_bytes > r->processed_bytes/server.loading_process_events_interval_bytes)
    {
        if (server.masterhost && server.repl_state == REPL_STATE_TRANSFER)
            replicationSendNewlineToMaster();
        loadingAbsProgress(r->processed_bytes);
        processEventsWhileBlocked();
        processModuleLoadingProgressEvent(0);
    }
    if (server.repl_state == REPL_STATE_TRANSFER && rioCheckType(r) == RIO_TYPE_CONN) {
        atomicIncr(server.stat_net_repl_input_bytes, len);
    }
}

/* Save the given functions_ctx to the rdb.
 * The err output parameter is optional and will be set with relevant error
 * message on failure, it is the caller responsibility to free the error
 * message on failure.
 *
 * The lib_ctx argument is also optional. If NULL is given, only verify rdb
 * structure with out performing the actual functions loading. */
int rdbFunctionLoad(rio *rdb, int ver, functionsLibCtx* lib_ctx, int type, int rdbflags, sds *err) {
    UNUSED(ver);
    sds error = NULL;
    sds final_payload = NULL;
    int res = C_ERR;
    if (type == RDB_OPCODE_FUNCTION) {
        /* RDB that was generated on versions 7.0 rc1 and 7.0 rc2 has another
         * an old format that contains the library name, engine and description.
         * To support this format we must read those values. */
        sds name = NULL;
        sds engine_name = NULL;
        sds desc = NULL;
        sds blob = NULL;
        uint64_t has_desc;

        if (!(name = rdbGenericLoadStringObject(rdb, RDB_LOAD_SDS, NULL))) {
            error = sdsnew("Failed loading library name");
            goto cleanup;
        }

        if (!(engine_name = rdbGenericLoadStringObject(rdb, RDB_LOAD_SDS, NULL))) {
            error = sdsnew("Failed loading engine name");
            goto cleanup;
        }

        if ((has_desc = rdbLoadLen(rdb, NULL)) == RDB_LENERR) {
            error = sdsnew("Failed loading library description indicator");
            goto cleanup;
        }

        if (has_desc && !(desc = rdbGenericLoadStringObject(rdb, RDB_LOAD_SDS, NULL))) {
            error = sdsnew("Failed loading library description");
            goto cleanup;
        }

        if (!(blob = rdbGenericLoadStringObject(rdb, RDB_LOAD_SDS, NULL))) {
            error = sdsnew("Failed loading library blob");
            goto cleanup;
        }
        /* Translate old format (versions 7.0 rc1 and 7.0 rc2) to new format.
         * The new format has the library name and engine inside the script payload.
         * Add those parameters to the original script payload (ignore the description if exists). */
        final_payload = sdscatfmt(sdsempty(), "#!%s name=%s\n%s", engine_name, name, blob);
cleanup:
        if (name) sdsfree(name);
        if (engine_name) sdsfree(engine_name);
        if (desc) sdsfree(desc);
        if (blob) sdsfree(blob);
        if (error) goto done;
    } else if (type == RDB_OPCODE_FUNCTION2) {
        if (!(final_payload = rdbGenericLoadStringObject(rdb, RDB_LOAD_SDS, NULL))) {
            error = sdsnew("Failed loading library payload");
            goto done;
        }
    } else {
        serverPanic("Bad function type was given to rdbFunctionLoad");
    }

    if (lib_ctx) {
        sds library_name = NULL;
        if (!(library_name = functionsCreateWithLibraryCtx(final_payload, rdbflags & RDBFLAGS_ALLOW_DUP, &error, lib_ctx))) {
            if (!error) {
                error = sdsnew("Failed creating the library");
            }
            goto done;
        }
        sdsfree(library_name);
    }

    res = C_OK;

done:
    if (final_payload) sdsfree(final_payload);
    if (error) {
        if (err) {
            *err = error;
        } else {
            serverLog(LL_WARNING, "Failed creating function, %s", error);
            sdsfree(error);
        }
    }
    return res;
}

/* Load an RDB file from the rio stream 'rdb'. On success C_OK is returned,
 * otherwise C_ERR is returned and 'errno' is set accordingly. */
int rdbLoadRio(rio *rdb, int rdbflags, rdbSaveInfo *rsi) {
    functionsLibCtx* functions_lib_ctx = functionsLibCtxGetCurrent();
    rdbLoadingCtx loading_ctx = { .dbarray = server.db, .functions_lib_ctx = functions_lib_ctx };
    int retval = rdbLoadRioWithLoadingCtx(rdb,rdbflags,rsi,&loading_ctx);
    return retval;
}


/* Load an RDB file from the rio stream 'rdb'. On success C_OK is returned,
 * otherwise C_ERR is returned and 'errno' is set accordingly. 
 * The rdb_loading_ctx argument holds objects to which the rdb will be loaded to,
 * currently it only allow to set db object and functionLibCtx to which the data
 * will be loaded (in the future it might contains more such objects). */
int rdbLoadRioWithLoadingCtx(rio *rdb, int rdbflags, rdbSaveInfo *rsi, rdbLoadingCtx *rdb_loading_ctx) {
    uint64_t dbid = 0;
    int type, rdbver;
    redisDb *db = rdb_loading_ctx->dbarray+0;
    char buf[1024];
    int error;
    long long empty_keys_skipped = 0;

    rdb->update_cksum = rdbLoadProgressCallback;
    rdb->max_processing_chunk = server.loading_process_events_interval_bytes;
    if (rioRead(rdb,buf,9) == 0) goto eoferr;
    buf[9] = '\0';
    if (memcmp(buf,"REDIS",5) != 0) {
        serverLog(LL_WARNING,"Wrong signature trying to load DB from file");
        errno = EINVAL;
        return C_ERR;
    }
    rdbver = atoi(buf+5);
    if (rdbver < 1 || rdbver > RDB_VERSION) {
        serverLog(LL_WARNING,"Can't handle RDB format version %d",rdbver);
        errno = EINVAL;
        return C_ERR;
    }

    /* Key-specific attributes, set by opcodes before the key type. */
    long long lru_idle = -1, lfu_freq = -1, expiretime = -1, now = mstime();
    long long lru_clock = LRU_CLOCK();

    while(1) {
        sds key;
        robj *val;

        /* Read type. */
        if ((type = rdbLoadType(rdb)) == -1) goto eoferr;

        /* Handle special types. */
        if (type == RDB_OPCODE_EXPIRETIME) {
            /* EXPIRETIME: load an expire associated with the next key
             * to load. Note that after loading an expire we need to
             * load the actual type, and continue. */
            expiretime = rdbLoadTime(rdb);
            expiretime *= 1000;
            if (rioGetReadError(rdb)) goto eoferr;
            continue; /* Read next opcode. */
        } else if (type == RDB_OPCODE_EXPIRETIME_MS) {
            /* EXPIRETIME_MS: milliseconds precision expire times introduced
             * with RDB v3. Like EXPIRETIME but no with more precision. */
            expiretime = rdbLoadMillisecondTime(rdb,rdbver);
            if (rioGetReadError(rdb)) goto eoferr;
            continue; /* Read next opcode. */
        } else if (type == RDB_OPCODE_FREQ) {
            /* FREQ: LFU frequency. */
            uint8_t byte;
            if (rioRead(rdb,&byte,1) == 0) goto eoferr;
            lfu_freq = byte;
            continue; /* Read next opcode. */
        } else if (type == RDB_OPCODE_IDLE) {
            /* IDLE: LRU idle time. */
            uint64_t qword;
            if ((qword = rdbLoadLen(rdb,NULL)) == RDB_LENERR) goto eoferr;
            lru_idle = qword;
            continue; /* Read next opcode. */
        } else if (type == RDB_OPCODE_EOF) {
            /* EOF: End of file, exit the main loop. */
            break;
        } else if (type == RDB_OPCODE_SELECTDB) {
            /* SELECTDB: Select the specified database. */
            if ((dbid = rdbLoadLen(rdb,NULL)) == RDB_LENERR) goto eoferr;
            if (dbid >= (unsigned)server.dbnum) {
                serverLog(LL_WARNING,
                    "FATAL: Data file was created with a Redis "
                    "server configured to handle more than %d "
                    "databases. Exiting\n", server.dbnum);
                exit(1);
            }
            db = rdb_loading_ctx->dbarray+dbid;
            continue; /* Read next opcode. */
        } else if (type == RDB_OPCODE_RESIZEDB) {
            /* RESIZEDB: Hint about the size of the keys in the currently
             * selected data base, in order to avoid useless rehashing. */
            uint64_t db_size, expires_size;
            if ((db_size = rdbLoadLen(rdb,NULL)) == RDB_LENERR)
                goto eoferr;
            if ((expires_size = rdbLoadLen(rdb,NULL)) == RDB_LENERR)
                goto eoferr;
            dictExpand(db->dict,db_size);
            dictExpand(db->expires,expires_size);
            continue; /* Read next opcode. */
        } else if (type == RDB_OPCODE_AUX) {
            /* AUX: generic string-string fields. Use to add state to RDB
             * which is backward compatible. Implementations of RDB loading
             * are required to skip AUX fields they don't understand.
             *
             * An AUX field is composed of two strings: key and value. */
            robj *auxkey, *auxval;
            if ((auxkey = rdbLoadStringObject(rdb)) == NULL) goto eoferr;
            if ((auxval = rdbLoadStringObject(rdb)) == NULL) {
                decrRefCount(auxkey);
                goto eoferr;
            }

            if (((char*)auxkey->ptr)[0] == '%') {
                /* All the fields with a name staring with '%' are considered
                 * information fields and are logged at startup with a log
                 * level of NOTICE. */
                serverLog(LL_NOTICE,"RDB '%s': %s",
                    (char*)auxkey->ptr,
                    (char*)auxval->ptr);
            } else if (!strcasecmp(auxkey->ptr,"repl-stream-db")) {
                if (rsi) rsi->repl_stream_db = atoi(auxval->ptr);
            } else if (!strcasecmp(auxkey->ptr,"repl-id")) {
                if (rsi && sdslen(auxval->ptr) == CONFIG_RUN_ID_SIZE) {
                    memcpy(rsi->repl_id,auxval->ptr,CONFIG_RUN_ID_SIZE+1);
                    rsi->repl_id_is_set = 1;
                }
            } else if (!strcasecmp(auxkey->ptr,"repl-offset")) {
                if (rsi) rsi->repl_offset = strtoll(auxval->ptr,NULL,10);
            } else if (!strcasecmp(auxkey->ptr,"lua")) {
                /* Won't load the script back in memory anymore. */
            } else if (!strcasecmp(auxkey->ptr,"redis-ver")) {
                serverLog(LL_NOTICE,"Loading RDB produced by version %s",
                    (char*)auxval->ptr);
            } else if (!strcasecmp(auxkey->ptr,"ctime")) {
                time_t age = time(NULL)-strtol(auxval->ptr,NULL,10);
                if (age < 0) age = 0;
                serverLog(LL_NOTICE,"RDB age %ld seconds",
                    (unsigned long) age);
            } else if (!strcasecmp(auxkey->ptr,"used-mem")) {
                long long usedmem = strtoll(auxval->ptr,NULL,10);
                serverLog(LL_NOTICE,"RDB memory usage when created %.2f Mb",
                    (double) usedmem / (1024*1024));
                server.loading_rdb_used_mem = usedmem;
            } else if (!strcasecmp(auxkey->ptr,"aof-preamble")) {
                long long haspreamble = strtoll(auxval->ptr,NULL,10);
                if (haspreamble) serverLog(LL_NOTICE,"RDB has an AOF tail");
            } else if (!strcasecmp(auxkey->ptr, "aof-base")) {
                long long isbase = strtoll(auxval->ptr, NULL, 10);
                if (isbase) serverLog(LL_NOTICE, "RDB is base AOF");
            } else if (!strcasecmp(auxkey->ptr,"redis-bits")) {
                /* Just ignored. */
            } else {
                /* We ignore fields we don't understand, as by AUX field
                 * contract. */
                serverLog(LL_DEBUG,"Unrecognized RDB AUX field: '%s'",
                    (char*)auxkey->ptr);
            }

            decrRefCount(auxkey);
            decrRefCount(auxval);
            continue; /* Read type again. */
        } else if (type == RDB_OPCODE_MODULE_AUX) {
            /* Load module data that is not related to the Redis key space.
             * Such data can be potentially be stored both before and after the
             * RDB keys-values section. */
            uint64_t moduleid = rdbLoadLen(rdb,NULL);
            int when_opcode = rdbLoadLen(rdb,NULL);
            int when = rdbLoadLen(rdb,NULL);
            if (rioGetReadError(rdb)) goto eoferr;
            if (when_opcode != RDB_MODULE_OPCODE_UINT) {
                rdbReportReadError("bad when_opcode");
                goto eoferr;
            }
            moduleType *mt = moduleTypeLookupModuleByID(moduleid);
            char name[10];
            moduleTypeNameByID(name,moduleid);

            if (!rdbCheckMode && mt == NULL) {
                /* Unknown module. */
                serverLog(LL_WARNING,"The RDB file contains AUX module data I can't load: no matching module '%s'", name);
                exit(1);
            } else if (!rdbCheckMode && mt != NULL) {
                if (!mt->aux_load) {
                    /* Module doesn't support AUX. */
                    serverLog(LL_WARNING,"The RDB file contains module AUX data, but the module '%s' doesn't seem to support it.", name);
                    exit(1);
                }

                RedisModuleIO io;
                moduleInitIOContext(io,mt,rdb,NULL,-1);
                io.ver = 2;
                /* Call the rdb_load method of the module providing the 10 bit
                 * encoding version in the lower 10 bits of the module ID. */
                int rc = mt->aux_load(&io,moduleid&1023, when);
                if (io.ctx) {
                    moduleFreeContext(io.ctx);
                    zfree(io.ctx);
                }
                if (rc != REDISMODULE_OK || io.error) {
                    moduleTypeNameByID(name,moduleid);
                    serverLog(LL_WARNING,"The RDB file contains module AUX data for the module type '%s', that the responsible module is not able to load. Check for modules log above for additional clues.", name);
                    goto eoferr;
                }
                uint64_t eof = rdbLoadLen(rdb,NULL);
                if (eof != RDB_MODULE_OPCODE_EOF) {
                    serverLog(LL_WARNING,"The RDB file contains module AUX data for the module '%s' that is not terminated by the proper module value EOF marker", name);
                    goto eoferr;
                }
                continue;
            } else {
                /* RDB check mode. */
                robj *aux = rdbLoadCheckModuleValue(rdb,name);
                decrRefCount(aux);
                continue; /* Read next opcode. */
            }
        } else if (type == RDB_OPCODE_FUNCTION || type == RDB_OPCODE_FUNCTION2) {
            sds err = NULL;
            if (rdbFunctionLoad(rdb, rdbver, rdb_loading_ctx->functions_lib_ctx, type, rdbflags, &err) != C_OK) {
                serverLog(LL_WARNING,"Failed loading library, %s", err);
                sdsfree(err);
                goto eoferr;
            }
            continue;
        }

        /* Read key */
        if ((key = rdbGenericLoadStringObject(rdb,RDB_LOAD_SDS,NULL)) == NULL)
            goto eoferr;
        /* Read value */
        val = rdbLoadObject(type,rdb,key,db->id,&error);

        /* Check if the key already expired. This function is used when loading
         * an RDB file from disk, either at startup, or when an RDB was
         * received from the master. In the latter case, the master is
         * responsible for key expiry. If we would expire keys here, the
         * snapshot taken by the master may not be reflected on the slave.
         * Similarly, if the base AOF is RDB format, we want to load all 
         * the keys they are, since the log of operations in the incr AOF 
         * is assumed to work in the exact keyspace state. */
        if (val == NULL) {
            /* Since we used to have bug that could lead to empty keys
             * (See #8453), we rather not fail when empty key is encountered
             * in an RDB file, instead we will silently discard it and
             * continue loading. */
            if (error == RDB_LOAD_ERR_EMPTY_KEY) {
                if(empty_keys_skipped++ < 10)
                    serverLog(LL_WARNING, "rdbLoadObject skipping empty key: %s", key);
                sdsfree(key);
            } else {
                sdsfree(key);
                goto eoferr;
            }
        } else if (iAmMaster() &&
            !(rdbflags&RDBFLAGS_AOF_PREAMBLE) &&
            expiretime != -1 && expiretime < now)
        {
            if (rdbflags & RDBFLAGS_FEED_REPL) {
                /* Caller should have created replication backlog,
                 * and now this path only works when rebooting,
                 * so we don't have replicas yet. */
                serverAssert(server.repl_backlog != NULL && listLength(server.slaves) == 0);
                robj keyobj;
                initStaticStringObject(keyobj,key);
                robj *argv[2];
                argv[0] = server.lazyfree_lazy_expire ? shared.unlink : shared.del;
                argv[1] = &keyobj;
                replicationFeedSlaves(server.slaves,dbid,argv,2);
            }
            sdsfree(key);
            decrRefCount(val);
            server.rdb_last_load_keys_expired++;
        } else {
            robj keyobj;
            initStaticStringObject(keyobj,key);

            /* Add the new object in the hash table */
            int added = dbAddRDBLoad(db,key,val);
            server.rdb_last_load_keys_loaded++;
            if (!added) {
                if (rdbflags & RDBFLAGS_ALLOW_DUP) {
                    /* This flag is useful for DEBUG RELOAD special modes.
                     * When it's set we allow new keys to replace the current
                     * keys with the same name. */
                    dbSyncDelete(db,&keyobj);
                    dbAddRDBLoad(db,key,val);
                } else {
                    serverLog(LL_WARNING,
                        "RDB has duplicated key '%s' in DB %d",key,db->id);
                    serverPanic("Duplicated key found in RDB file");
                }
            }

            /* Set the expire time if needed */
            if (expiretime != -1) {
                setExpire(NULL,db,&keyobj,expiretime);
            }

            /* Set usage information (for eviction). */
            objectSetLRUOrLFU(val,lfu_freq,lru_idle,lru_clock,1000);

            /* call key space notification on key loaded for modules only */
            moduleNotifyKeyspaceEvent(NOTIFY_LOADED, "loaded", &keyobj, db->id);
        }

        /* Loading the database more slowly is useful in order to test
         * certain edge cases. */
        if (server.key_load_delay)
            debugDelay(server.key_load_delay);

        /* Reset the state that is key-specified and is populated by
         * opcodes before the key, so that we start from scratch again. */
        expiretime = -1;
        lfu_freq = -1;
        lru_idle = -1;
    }
    /* Verify the checksum if RDB version is >= 5 */
    if (rdbver >= 5) {
        uint64_t cksum, expected = rdb->cksum;

        if (rioRead(rdb,&cksum,8) == 0) goto eoferr;
        if (server.rdb_checksum && !server.skip_checksum_validation) {
            memrev64ifbe(&cksum);
            if (cksum == 0) {
                serverLog(LL_WARNING,"RDB file was saved with checksum disabled: no check performed.");
            } else if (cksum != expected) {
                serverLog(LL_WARNING,"Wrong RDB checksum expected: (%llx) but "
                    "got (%llx). Aborting now.",
                        (unsigned long long)expected,
                        (unsigned long long)cksum);
                rdbReportCorruptRDB("RDB CRC error");
                return C_ERR;
            }
        }
    }

    if (empty_keys_skipped) {
        serverLog(LL_WARNING,
            "Done loading RDB, keys loaded: %lld, keys expired: %lld, empty keys skipped: %lld.",
                server.rdb_last_load_keys_loaded, server.rdb_last_load_keys_expired, empty_keys_skipped);
    } else {
        serverLog(LL_NOTICE,
            "Done loading RDB, keys loaded: %lld, keys expired: %lld.",
                server.rdb_last_load_keys_loaded, server.rdb_last_load_keys_expired);
    }
    return C_OK;

    /* Unexpected end of file is handled here calling rdbReportReadError():
     * this will in turn either abort Redis in most cases, or if we are loading
     * the RDB file from a socket during initial SYNC (diskless replica mode),
     * we'll report the error to the caller, so that we can retry. */
eoferr:
    serverLog(LL_WARNING,
        "Short read or OOM loading DB. Unrecoverable error, aborting now.");
    rdbReportReadError("Unexpected EOF reading RDB file");
    return C_ERR;
}

/* Like rdbLoadRio() but takes a filename instead of a rio stream. The
 * filename is open for reading and a rio stream object created in order
 * to do the actual loading. Moreover the ETA displayed in the INFO
 * output is initialized and finalized.
 *
 * If you pass an 'rsi' structure initialized with RDB_SAVE_INFO_INIT, the
 * loading code will fill the information fields in the structure. */
int rdbLoad(char *filename, rdbSaveInfo *rsi, int rdbflags) {
    FILE *fp;
    rio rdb;
    int retval;
    struct stat sb;

    if ((fp = fopen(filename,"r")) == NULL) return C_ERR;

    if (fstat(fileno(fp), &sb) == -1)
        sb.st_size = 0;

    startLoadingFile(sb.st_size, filename, rdbflags);
    rioInitWithFile(&rdb,fp);

    retval = rdbLoadRio(&rdb,rdbflags,rsi);

    fclose(fp);
    stopLoading(retval==C_OK);
    return retval;
}

/* A background saving child (BGSAVE) terminated its work. Handle this.
 * This function covers the case of actual BGSAVEs. */
static void backgroundSaveDoneHandlerDisk(int exitcode, int bysignal) {
    if (!bysignal && exitcode == 0) {
        serverLog(LL_NOTICE,
            "Background saving terminated with success");
        server.dirty = server.dirty - server.dirty_before_bgsave;
        server.lastsave = time(NULL);
        server.lastbgsave_status = C_OK;
    } else if (!bysignal && exitcode != 0) {
        serverLog(LL_WARNING, "Background saving error");
        server.lastbgsave_status = C_ERR;
    } else {
        mstime_t latency;

        serverLog(LL_WARNING,
            "Background saving terminated by signal %d", bysignal);
        latencyStartMonitor(latency);
        rdbRemoveTempFile(server.child_pid, 0);
        latencyEndMonitor(latency);
        latencyAddSampleIfNeeded("rdb-unlink-temp-file",latency);
        /* SIGUSR1 is whitelisted, so we have a way to kill a child without
         * triggering an error condition. */
        if (bysignal != SIGUSR1)
            server.lastbgsave_status = C_ERR;
    }
}

/* A background saving child (BGSAVE) terminated its work. Handle this.
 * This function covers the case of RDB -> Slaves socket transfers for
 * diskless replication. */
static void backgroundSaveDoneHandlerSocket(int exitcode, int bysignal) {
    if (!bysignal && exitcode == 0) {
        serverLog(LL_NOTICE,
            "Background RDB transfer terminated with success");
    } else if (!bysignal && exitcode != 0) {
        serverLog(LL_WARNING, "Background transfer error");
    } else {
        serverLog(LL_WARNING,
            "Background transfer terminated by signal %d", bysignal);
    }
    if (server.rdb_child_exit_pipe!=-1)
        close(server.rdb_child_exit_pipe);
    aeDeleteFileEvent(server.el, server.rdb_pipe_read, AE_READABLE);
    close(server.rdb_pipe_read);
    server.rdb_child_exit_pipe = -1;
    server.rdb_pipe_read = -1;
    zfree(server.rdb_pipe_conns);
    server.rdb_pipe_conns = NULL;
    server.rdb_pipe_numconns = 0;
    server.rdb_pipe_numconns_writing = 0;
    zfree(server.rdb_pipe_buff);
    server.rdb_pipe_buff = NULL;
    server.rdb_pipe_bufflen = 0;
}

/* When a background RDB saving/transfer terminates, call the right handler. */
void backgroundSaveDoneHandler(int exitcode, int bysignal) {
    int type = server.rdb_child_type;
    switch(server.rdb_child_type) {
    case RDB_CHILD_TYPE_DISK:
        backgroundSaveDoneHandlerDisk(exitcode,bysignal);
        break;
    case RDB_CHILD_TYPE_SOCKET:
        backgroundSaveDoneHandlerSocket(exitcode,bysignal);
        break;
    default:
        serverPanic("Unknown RDB child type.");
        break;
    }

    server.rdb_child_type = RDB_CHILD_TYPE_NONE;
    server.rdb_save_time_last = time(NULL)-server.rdb_save_time_start;
    server.rdb_save_time_start = -1;
    /* Possibly there are slaves waiting for a BGSAVE in order to be served
     * (the first stage of SYNC is a bulk transfer of dump.rdb) */
    updateSlavesWaitingBgsave((!bysignal && exitcode == 0) ? C_OK : C_ERR, type);
}

/* Kill the RDB saving child using SIGUSR1 (so that the parent will know
 * the child did not exit for an error, but because we wanted), and performs
 * the cleanup needed. */
void killRDBChild(void) {
    kill(server.child_pid, SIGUSR1);
    /* Because we are not using here waitpid (like we have in killAppendOnlyChild
     * and TerminateModuleForkChild), all the cleanup operations is done by
     * checkChildrenDone, that later will find that the process killed.
     * This includes:
     * - resetChildState
     * - rdbRemoveTempFile */
}

/* Spawn an RDB child that writes the RDB to the sockets of the slaves
 * that are currently in SLAVE_STATE_WAIT_BGSAVE_START state. */
/* 将 RDB 文件写入 slaves sockets 中
 * 当前处于 SLAVE_STATE_WAIT_BGSAVE_START 模式下 */
int rdbSaveToSlavesSockets(int req, rdbSaveInfo *rsi) {
    listNode *ln;
    listIter li;
    pid_t childpid;
    int pipefds[2], rdb_pipe_write, safe_to_exit_pipe;

    /* 是否存在活跃的子进程，例如 bgsave 或者 bg aof rewrite */
    if (hasActiveChildProcess()) return C_ERR;

    /* Even if the previous fork child exited, don't start a new one until we
     * drained the pipe. */
    if (server.rdb_pipe_conns) return C_ERR;

    /* Before to fork, create a pipe that is used to transfer the rdb bytes to
     * the parent, we can't let it write directly to the sockets, since in case
     * of TLS we must let the parent handle a continuous TLS state when the
     * child terminates and parent takes over. */
    if (anetPipe(pipefds, O_NONBLOCK, 0) == -1) return C_ERR;
    server.rdb_pipe_read = pipefds[0]; /* read end */
    rdb_pipe_write = pipefds[1]; /* write end */

    /* create another pipe that is used by the parent to signal to the child
     * that it can exit. */
    if (anetPipe(pipefds, 0, 0) == -1) {
        close(rdb_pipe_write);
        close(server.rdb_pipe_read);
        return C_ERR;
    }
    safe_to_exit_pipe = pipefds[0]; /* read end */
    server.rdb_child_exit_pipe = pipefds[1]; /* write end */

    /* Collect the connections of the replicas we want to transfer
     * the RDB to, which are i WAIT_BGSAVE_START state. */
    server.rdb_pipe_conns = zmalloc(sizeof(connection *)*listLength(server.slaves));
    server.rdb_pipe_numconns = 0;
    server.rdb_pipe_numconns_writing = 0;
    listRewind(server.slaves,&li);
    while((ln = listNext(&li))) {
        client *slave = ln->value;
        if (slave->replstate == SLAVE_STATE_WAIT_BGSAVE_START) {
            /* Check slave has the exact requirements */
            if (slave->slave_req != req)
                continue;
            server.rdb_pipe_conns[server.rdb_pipe_numconns++] = slave->conn;
            replicationSetupSlaveForFullResync(slave,getPsyncInitialOffset());
        }
    }

    /* Create the child process. */
    if ((childpid = redisFork(CHILD_TYPE_RDB)) == 0) {
        /* Child */
        int retval, dummy;
        rio rdb;

        rioInitWithFd(&rdb,rdb_pipe_write);

        redisSetProcTitle("redis-rdb-to-slaves");
        redisSetCpuAffinity(server.bgsave_cpulist);

        retval = rdbSaveRioWithEOFMark(req,&rdb,NULL,rsi);
        if (retval == C_OK && rioFlush(&rdb) == 0)
            retval = C_ERR;

        if (retval == C_OK) {
            sendChildCowInfo(CHILD_INFO_TYPE_RDB_COW_SIZE, "RDB");
        }

        rioFreeFd(&rdb);
        /* wake up the reader, tell it we're done. */
        close(rdb_pipe_write);
        close(server.rdb_child_exit_pipe); /* close write end so that we can detect the close on the parent. */
        /* hold exit until the parent tells us it's safe. we're not expecting
         * to read anything, just get the error when the pipe is closed. */
        dummy = read(safe_to_exit_pipe, pipefds, 1);
        UNUSED(dummy);
        exitFromChild((retval == C_OK) ? 0 : 1);
    } else {
        /* Parent */
        if (childpid == -1) {
            serverLog(LL_WARNING,"Can't save in background: fork: %s",
                strerror(errno));

            /* Undo the state change. The caller will perform cleanup on
             * all the slaves in BGSAVE_START state, but an early call to
             * replicationSetupSlaveForFullResync() turned it into BGSAVE_END */
            listRewind(server.slaves,&li);
            while((ln = listNext(&li))) {
                client *slave = ln->value;
                if (slave->replstate == SLAVE_STATE_WAIT_BGSAVE_END) {
                    slave->replstate = SLAVE_STATE_WAIT_BGSAVE_START;
                }
            }
            close(rdb_pipe_write);
            close(server.rdb_pipe_read);
            zfree(server.rdb_pipe_conns);
            server.rdb_pipe_conns = NULL;
            server.rdb_pipe_numconns = 0;
            server.rdb_pipe_numconns_writing = 0;
        } else {
            serverLog(LL_NOTICE,"Background RDB transfer started by pid %ld",
                (long) childpid);
            server.rdb_save_time_start = time(NULL);
            server.rdb_child_type = RDB_CHILD_TYPE_SOCKET;
            close(rdb_pipe_write); /* close write in parent so that it can detect the close on the child. */
            if (aeCreateFileEvent(server.el, server.rdb_pipe_read, AE_READABLE, rdbPipeReadHandler,NULL) == AE_ERR) {
                serverPanic("Unrecoverable error creating server.rdb_pipe_read file event.");
            }
        }
        close(safe_to_exit_pipe);
        return (childpid == -1) ? C_ERR : C_OK;
    }
    return C_OK; /* Unreached. */
}

void saveCommand(client *c) {
    if (server.child_type == CHILD_TYPE_RDB) {
        addReplyError(c,"Background save already in progress");
        return;
    }

    server.stat_rdb_saves++;

    rdbSaveInfo rsi, *rsiptr;
    rsiptr = rdbPopulateSaveInfo(&rsi);
    if (rdbSave(SLAVE_REQ_NONE,server.rdb_filename,rsiptr) == C_OK) {
        addReply(c,shared.ok);
    } else {
        addReplyErrorObject(c,shared.err);
    }
}

/* BGSAVE [SCHEDULE] */
void bgsaveCommand(client *c) {
    int schedule = 0;

    /* The SCHEDULE option changes the behavior of BGSAVE when an AOF rewrite
     * is in progress. Instead of returning an error a BGSAVE gets scheduled. */
    if (c->argc > 1) {
        if (c->argc == 2 && !strcasecmp(c->argv[1]->ptr,"schedule")) {
            schedule = 1;
        } else {
            addReplyErrorObject(c,shared.syntaxerr);
            return;
        }
    }

    rdbSaveInfo rsi, *rsiptr;
    rsiptr = rdbPopulateSaveInfo(&rsi);

    if (server.child_type == CHILD_TYPE_RDB) {
        addReplyError(c,"Background save already in progress");
    } else if (hasActiveChildProcess() || server.in_exec) {
        if (schedule || server.in_exec) {
            server.rdb_bgsave_scheduled = 1;
            addReplyStatus(c,"Background saving scheduled");
        } else {
            addReplyError(c,
            "Another child process is active (AOF?): can't BGSAVE right now. "
            "Use BGSAVE SCHEDULE in order to schedule a BGSAVE whenever "
            "possible.");
        }
    } else if (rdbSaveBackground(SLAVE_REQ_NONE,server.rdb_filename,rsiptr) == C_OK) {
        addReplyStatus(c,"Background saving started");
    } else {
        addReplyErrorObject(c,shared.err);
    }
}

/* Populate the rdbSaveInfo structure used to persist the replication
 * information inside the RDB file. Currently the structure explicitly
 * contains just the currently selected DB from the master stream, however
 * if the rdbSave*() family functions receive a NULL rsi structure also
 * the Replication ID/offset is not saved. The function populates 'rsi'
 * that is normally stack-allocated in the caller, returns the populated
 * pointer if the instance has a valid master client, otherwise NULL
 * is returned, and the RDB saving will not persist any replication related
 * information. */
rdbSaveInfo *rdbPopulateSaveInfo(rdbSaveInfo *rsi) {
    rdbSaveInfo rsi_init = RDB_SAVE_INFO_INIT;
    *rsi = rsi_init;

    /* If the instance is a master, we can populate the replication info
     * only when repl_backlog is not NULL. If the repl_backlog is NULL,
     * it means that the instance isn't in any replication chains. In this
     * scenario the replication info is useless, because when a slave
     * connects to us, the NULL repl_backlog will trigger a full
     * synchronization, at the same time we will use a new replid and clear
     * replid2. */
    if (!server.masterhost && server.repl_backlog) {
        /* Note that when server.slaveseldb is -1, it means that this master
         * didn't apply any write commands after a full synchronization.
         * So we can let repl_stream_db be 0, this allows a restarted slave
         * to reload replication ID/offset, it's safe because the next write
         * command must generate a SELECT statement. */
        rsi->repl_stream_db = server.slaveseldb == -1 ? 0 : server.slaveseldb;
        return rsi;
    }

    /* If the instance is a slave we need a connected master
     * in order to fetch the currently selected DB. */
    if (server.master) {
        rsi->repl_stream_db = server.master->db->id;
        return rsi;
    }

    /* If we have a cached master we can use it in order to populate the
     * replication selected DB info inside the RDB file: the slave can
     * increment the master_repl_offset only from data arriving from the
     * master, so if we are disconnected the offset in the cached master
     * is valid. */
    if (server.cached_master) {
        rsi->repl_stream_db = server.cached_master->db->id;
        return rsi;
    }
    return NULL;
}<|MERGE_RESOLUTION|>--- conflicted
+++ resolved
@@ -1210,11 +1210,7 @@
 /* Save a few default AUX fields with information about the RDB generated. */
 /* 保存默认的 AUX 字段，其中包括生成的 RDB 信息 */
 int rdbSaveInfoAuxFields(rio *rdb, int rdbflags, rdbSaveInfo *rsi) {
-<<<<<<< HEAD
-    UNUSED(rdbflags);
     /* 系统位数 */
-=======
->>>>>>> 76b9c13d
     int redis_bits = (sizeof(void*) == 8) ? 64 : 32;
     int aof_base = (rdbflags & RDBFLAGS_AOF_PREAMBLE) != 0;
 
@@ -1490,16 +1486,10 @@
     }
 
     /* Make sure data will not remain on the OS's output buffers */
-<<<<<<< HEAD
     /* 确保数据不会保留在操作系统的输出缓冲区中 */
-    if (fflush(fp)) goto werr;
-    if (fsync(fileno(fp))) goto werr;
-    if (fclose(fp)) { fp = NULL; goto werr; }
-=======
     if (fflush(fp)) { err_op = "fflush"; goto werr; }
     if (fsync(fileno(fp))) { err_op = "fsync"; goto werr; }
     if (fclose(fp)) { fp = NULL; err_op = "fclose"; goto werr; }
->>>>>>> 76b9c13d
     fp = NULL;
     
     /* Use RENAME to make sure the DB file is changed atomically only

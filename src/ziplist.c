--- conflicted
+++ resolved
@@ -312,12 +312,8 @@
 
 /* Return the pointer to the last byte of a ziplist, which is, the
  * end of ziplist FF entry. */
-<<<<<<< HEAD
 /* 获取指向 ziplist 末端 ZIP_END 的指针，即 zl 偏移 zlbytes - 1，此时就指向 ZIP_END */
-#define ZIPLIST_ENTRY_END(zl)   ((zl)+intrev32ifbe(ZIPLIST_BYTES(zl))-1)
-=======
 #define ZIPLIST_ENTRY_END(zl)   ((zl)+intrev32ifbe(ZIPLIST_BYTES(zl))-ZIPLIST_END_SIZE)
->>>>>>> 2667c412
 
 /* copy from 黄健宏老师的 redis3.0 代码注释
 

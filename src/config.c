--- conflicted
+++ resolved
@@ -311,24 +311,12 @@
 /* Get enum name/s from value. If no matches are found "unknown" is returned. */
 static sds configEnumGetName(configEnum *ce, int values, int bitflags) {
     sds names = NULL;
-<<<<<<< HEAD
-    int matches = 0;
-=======
     int unmatched = values;
->>>>>>> 2667c412
     for( ; ce->name != NULL; ce++) {
         if (values == ce->val) { /* Short path for perfect match */
             sdsfree(names);
             return sdsnew(ce->name);
         }
-<<<<<<< HEAD
-        if (bitflags && (values & ce->val)) {
-            names = names ? sdscatfmt(names, " %s", ce->name) : sdsnew(ce->name);
-            matches |= ce->val;
-        }
-    }
-    if (!names || values != matches) {
-=======
 
         /* Note: for bitflags, we want them sorted from high to low, so that if there are several / partially
          * overlapping entries, we'll prefer the ones matching more bits. */
@@ -338,7 +326,6 @@
         }
     }
     if (!names || unmatched) {
->>>>>>> 2667c412
         sdsfree(names);
         return sdsnew("unknown");
     }

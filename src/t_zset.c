--- conflicted
+++ resolved
@@ -1205,12 +1205,9 @@
 
 /* Returns if there is a part of the zset is in range. Should only be used
  * internally by zzlFirstInLexRange and zzlLastInLexRange. */
-<<<<<<< HEAD
 
 /* 如果 zset 的一部分在指定的字典序范围内，则返回。
  * 只能由 zzlFirstInLexRange 和 zzlLastInLexRange 函数使用。 */
-=======
->>>>>>> 2667c412
 int zzlIsInLexRange(unsigned char *zl, zlexrangespec *range) {
     unsigned char *p;
 
@@ -4960,10 +4957,7 @@
     blockingGenericZpopCommand(c, c->argv+1, c->argc-2, ZSET_MAX, c->argc-1, -1, 0, 0);
 }
 
-<<<<<<< HEAD
 /* 用于读取存储了 listpack 随机元素/分数 的参数 keys 和 vals，并把它们添加到回复中  */
-=======
->>>>>>> 2667c412
 static void zrandmemberReplyWithListpack(client *c, unsigned int count, listpackEntry *keys, listpackEntry *vals) {
     for (unsigned long i = 0; i < count; i++) {
         if (vals && c->resp > 2)
